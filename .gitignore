.idea/
*_sol.py
scripts/admm_*
scripts/gd_*
.DS_Store
DiffuserCam_Mirflickr*
paper/paper.pdf
<<<<<<< HEAD
=======
data/*
*.png

>>>>>>> 5ec28682
# from hydra
outputs/*     
benchmark/*

# Byte-compiled / optimized / DLL files
__pycache__/
*.py[cod]
*$py.class

# C extensions
*.so

# Distribution / packaging
.Python
build/
develop-eggs/
dist/
downloads/
eggs/
.eggs/
lib/
lib64/
parts/
sdist/
var/
wheels/
pip-wheel-metadata/
share/python-wheels/
*.egg-info/
.installed.cfg
*.egg
MANIFEST

# PyInstaller
#  Usually these files are written by a python script from a template
#  before PyInstaller builds the exe, so as to inject date/other infos into it.
*.manifest
*.spec

# Installer logs
pip-log.txt
pip-delete-this-directory.txt

# Unit test / coverage reports
htmlcov/
.tox/
.nox/
.coverage
.coverage.*
.cache
nosetests.xml
coverage.xml
*.cover
*.py,cover
.hypothesis/
.pytest_cache/

# Translations
*.mo
*.pot

# Django stuff:
*.log
local_settings.py
db.sqlite3
db.sqlite3-journal

# Flask stuff:
instance/
.webassets-cache

# Scrapy stuff:
.scrapy

# Sphinx documentation
docs/_build/

# PyBuilder
target/

# Jupyter Notebook
.ipynb_checkpoints
*.ipynb

# Images and NPY files
*.png
*.npy

# Datasets
data/celeba_mini
data/celeba_mini_tape

# IPython
profile_default/
ipython_config.py

# pyenv
.python-version

# pipenv
#   According to pypa/pipenv#598, it is recommended to include Pipfile.lock in version control.
#   However, in case of collaboration, if having platform-specific dependencies or dependencies
#   having no cross-platform support, pipenv may install dependencies that don't work, or not
#   install all needed dependencies.
#Pipfile.lock

# PEP 582; used by e.g. github.com/David-OConnor/pyflow
__pypackages__/

# Celery stuff
celerybeat-schedule
celerybeat.pid

# SageMath parsed files
*.sage.py

# Environments
.env
.venv
env/
venv/
ENV/
env.bak/
venv.bak/
diffcam_env/
lensless_env/

# Spyder project settings
.spyderproject
.spyproject

# Rope project settings
.ropeproject

# mkdocs documentation
/site

# mypy
.mypy_cache/
.dmypy.json
dmypy.json

# Pyre type checker
.pyre/
<|MERGE_RESOLUTION|>--- conflicted
+++ resolved
@@ -5,12 +5,9 @@
 .DS_Store
 DiffuserCam_Mirflickr*
 paper/paper.pdf
-<<<<<<< HEAD
-=======
 data/*
 *.png
 
->>>>>>> 5ec28682
 # from hydra
 outputs/*     
 benchmark/*
