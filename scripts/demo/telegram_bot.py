--- conflicted
+++ resolved
@@ -938,19 +938,6 @@
         # emoji input
         application.add_handler(MessageHandler(filters.TEXT & ~filters.COMMAND, emoji, block=False))
 
-<<<<<<< HEAD
-=======
-        # overlay images
-        if OVERLAY_BOTTOMLEFT is not None:
-            assert os.path.exists(OVERLAY_BOTTOMLEFT)
-        if OVERLAY_BOTTOMRIGHT is not None:
-            assert os.path.exists(OVERLAY_BOTTOMRIGHT)
-        if OVERLAY_TOPLEFT is not None:
-            assert os.path.exists(OVERLAY_TOPLEFT)
-        if OVERLAY_TOPRIGHT is not None:
-            assert os.path.exists(OVERLAY_TOPRIGHT)
-
->>>>>>> 564fa09c
         # Run the bot until the user presses Ctrl-C
         application.run_polling()
 
