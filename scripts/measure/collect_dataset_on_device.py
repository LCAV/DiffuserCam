"""
To be run on the Raspberry Pi!
```
python scripts/measure/collect_dataset_on_device.py
```

Note that the script is configured for the  Raspberry Pi HQ camera

Parameters set in: configs/collect_dataset.yaml

To test on local machine, set dummy=True (which will just copy the files over).

"""
import json

import numpy as np
import hydra
from hydra.utils import to_absolute_path
import time
import os
import pathlib as plib
import shutil
import tqdm
from picamerax import PiCamera
from fractions import Fraction
from PIL import Image
from lensless.utils.io import save_image
import re
import glob
from lensless.hardware.slm import set_programmable_mask, adafruit_sub2full

from lensless.hardware.constants import (
    RPI_HQ_CAMERA_CCM_MATRIX,
    RPI_HQ_CAMERA_BLACK_LEVEL,
)
import picamerax.array
from lensless.utils.image import bayer2rgb_cc, resize
import cv2


def convert(text):
    return int(text) if text.isdigit() else text.lower()


def alphanum_key(key):
    return [convert(c) for c in re.split("([0-9]+)", key)]


def natural_sort(arr):
    return sorted(arr, key=alphanum_key)


@hydra.main(version_base=None, config_path="../../configs", config_name="collect_dataset")
def collect_dataset(config):
    input_dir = config.input_dir
    output_dir = config.output_dir
    if output_dir is None:
        # create in same directory as input with timestamp
        output_dir = input_dir + "_measured_" + time.strftime("%Y%m%d-%H%M%S")

    MAX_TRIES = config.max_tries
    MIN_LEVEL = config.min_level
    MAX_LEVEL = config.max_level

    # if output dir exists check how many files done
    print(f"Output directory : {output_dir}")
    start_idx = config.start_idx
    if os.path.exists(output_dir):
        files = list(plib.Path(output_dir).glob(f"*.{config.output_file_ext}"))
        n_completed_files = len(files)
        print("\nNumber of completed measurements :", n_completed_files)
        output_dir = plib.Path(output_dir)
        if config.masks is not None:
            mask_dir = plib.Path(output_dir) / "masks"
    else:

        # make output directory
        output_dir = plib.Path(output_dir)
        output_dir.mkdir(exist_ok=True)

        if config.masks is not None:
            # make masks for measurements
            mask_dir = plib.Path(output_dir) / "masks"
            mask_dir.mkdir(exist_ok=True)

            np.random.seed(config.masks.seed)
            for i in range(config.masks.n):
                mask_fp = mask_dir / f"mask_{i}.npy"
                mask_vals = np.random.uniform(0, 1, config.masks.shape)
                np.save(mask_fp, mask_vals)

    recon = None
    if config.recon is not None:
        print("Initializing ADMM recon...")
        # initialize ADMM reconstruction
        from lensless import ADMM
        from lensless.utils.io import load_psf

        psf, bg = load_psf(
            fp=to_absolute_path(config.recon.psf),
            downsample=config.capture.down,  # assume full resolution PSF
            return_bg=True,
        )

        print("PSF shape: ", psf.shape)
        recon = ADMM(psf, n_iter=config.recon.n_iter)

        recon_dir = plib.Path(output_dir) / "recon"
        recon_dir.mkdir(exist_ok=True)
        print("Finished initializing ADMM recon.")

    # assert input directory exists
    assert os.path.exists(input_dir)

    # get number of files with glob
    # files = list(plib.Path(input_dir).glob(f"*.{config.input_file_ext}"))
    files = glob.glob(os.path.join(input_dir, f"*.{config.input_file_ext}"))
    files = natural_sort(files)
    files = [plib.Path(f) for f in files]
    n_files = len(files)
    print(f"\nNumber of {config.input_file_ext} files :", n_files)
    if config.n_files:
        print(f"TEST : collecting first {config.n_files} files!")
        files = files[: config.n_files]
        n_files = len(files)

    if config.runtime:
        # convert to minutes
        runtime_min = config.runtime * 60
        runtime_sec = runtime_min * 60
        if config.runtime:
            print(f"\nScript will run for (at most) {config.runtime} hour(s).")

    if config.start_delay:
        # wait for this time before starting script
        delay = config.start_delay * 60
        start_time = time.time() + delay
        start_time = time.strftime("%H:%M:%S", time.localtime(start_time))
        print(f"\nScript will start at {start_time}")
        time.sleep(delay)

    print("\nStarting measurement!\n")
    start_time = time.time()

    if not config.dummy:

        res = config.capture.res
        down = config.capture.down

        # set up camera for consistent photos
        # https://picamera.readthedocs.io/en/release-1.13/recipes1.html#capturing-consistent-images
        # https://picamerax.readthedocs.io/en/latest/fov.html?highlight=camera%20resolution#sensor-modes
        # -- just get max resolution of camera
        camera = PiCamera(framerate=30)
        if res:
            assert len(res) == 2
        else:
            res = np.array(camera.MAX_RESOLUTION)
            if down is not None:
                res = (np.array(res) / down).astype(int)
        camera.close()

        # -- now set up camera with desired settings
        camera = PiCamera(sensor_mode=0, resolution=tuple(res))

        # Set ISO to the desired value
        camera.resolution = tuple(res)
        camera.iso = config.capture.iso
        # Wait for the automatic gain control to settle
        time.sleep(config.capture.config_pause)
        # Now fix the values

        if config.capture.exposure:
            # in microseconds
            init_shutter_speed = int(config.capture.exposure * 1e6)
        else:
            init_shutter_speed = camera.exposure_speed
        camera.shutter_speed = init_shutter_speed
        camera.exposure_mode = "off"

        # AWB
        if config.capture.awb_gains:
            assert len(config.capture.awb_gains) == 2
            g = (Fraction(config.capture.awb_gains[0]), Fraction(config.capture.awb_gains[1]))
            g = tuple(g)
        else:
            g = camera.awb_gains

        camera.awb_mode = "off"
        camera.awb_gains = g

        # for parameters to settle
        time.sleep(config.capture.config_pause)

        print("Capturing at resolution: ", res)
        print("AWB gains", float(camera.awb_gains[0]), float(camera.awb_gains[1]))

    init_brightness = config.display.brightness

    # loop over files with tqdm
    exposure_vals = []
    brightness_vals = []
    n_tries_vals = []

<<<<<<< HEAD
    with open(output_dir / "bg_mappings.json", 'a') as outfile:
        bg_name = None
        current_bg = {}
        shutter_speed = init_shutter_speed
        for i, _file in enumerate(tqdm.tqdm(files[start_idx:])):

            # save file in output directory as PNG
            output_fp = output_dir / _file.name
            output_fp = output_fp.with_suffix(f".{config.output_file_ext}")

            # if not done, perform measurement
            if not os.path.isfile(output_fp):

                if config.dummy:
                    shutil.copyfile(_file, output_fp)
                    time.sleep(1)

                else:
                    # capture background periodically
                    if i % config.capture.measure_bg == 0:
                        bg_name = plib.Path(config.capture.bg_fp + str(i)).with_suffix(f".{config.output_file_ext}")
                        bg = output_dir / bg_name

                        bg_name = str(bg_name)
                        # push the last bg-capture pairs
                        #mappings.update(current_bg)
                        if current_bg:
                            json.dump(current_bg, outfile, indent=4)
                        current_bg = {}
                        current_bg[bg_name] = []
                        #current_bg[bg_name].append(str(_file.name))

                        # display bg
                        display_img(None, config, brightness=init_brightness)
                        # capture bg
                        output, shutter_speed, init_brightness, camera = capture_screen(MAX_LEVEL, MAX_TRIES, MIN_LEVEL,
                                                plib.Path(config.capture.bg_fp + str(i)).with_suffix(f".{config.output_file_ext}"),
                                                brightness_vals, camera, config, down,
                                                exposure_vals, g, i, init_brightness, shutter_speed, None,
                                                n_tries_vals,
                                                bg, start_idx)

                    current_bg[bg_name].append(str(_file.name))
                    #print(f"current_bg: {current_bg}")
                    # display img
                    display_img(_file, config, init_brightness)

                    import pudb; pudb.set_trace()

                    # capture img
                    output, _, _, camera = capture_screen(MAX_LEVEL, 0, MIN_LEVEL, _file, brightness_vals, camera, config, down,
                                            exposure_vals, g, i, init_brightness, shutter_speed, None,
                                            n_tries_vals,
                                            output_fp, start_idx)

            if recon is not None:
                # normalize and remove background
                output = output.astype(np.float32)
                output /= output.max()
                output -= bg # TODO implement fancy bg subtraction
                output = np.clip(output, a_min=0, a_max=output.max())

                # set data
                output = output[np.newaxis, :, :, :]
                recon.set_data(output)

                # reconstruct and save
                res = recon.apply()
                recon_fp = recon_dir / output_fp.name
                save_image(res, recon_fp)

            # check if runtime is exceeded
            if config.runtime:
                proc_time = time.time() - start_time
                if proc_time > runtime_sec:
                    print(f"-- measured {i + 1} / {n_files} files")
                    break
=======
                    current_screen_brightness = init_brightness
                    current_shutter_speed = camera.shutter_speed
                    print(f"current shutter speed: {current_shutter_speed}")
                    print(f"current screen brightness: {current_screen_brightness}")

                    while max_pixel_val < MIN_LEVEL or max_pixel_val > MAX_LEVEL:

                        # get bayer data
                        stream = picamerax.array.PiBayerArray(camera)
                        camera.capture(stream, "jpeg", bayer=True)
                        output_bayer = np.sum(stream.array, axis=2).astype(np.uint16)

                        # convert to RGB
                        output = bayer2rgb_cc(
                            output_bayer,
                            down=down,
                            nbits=12,
                            blue_gain=float(g[1]),
                            red_gain=float(g[0]),
                            black_level=RPI_HQ_CAMERA_BLACK_LEVEL,
                            ccm=RPI_HQ_CAMERA_CCM_MATRIX,
                            nbits_out=8,
                        )

                        # if down:
                        #     output = resize(
                        #         output[None, ...], factor=1 / down, interpolation=cv2.INTER_CUBIC
                        #     )[0]

                        # save image
                        save_image(output, output_fp, normalize=False)

                        # print range
                        print(f"{output_fp}, range: {output.min()} - {output.max()}")

                        n_tries += 1
                        if n_tries > MAX_TRIES:
                            print("Max number of tries reached!")
                            break

                        max_pixel_val = output.max()
                        if max_pixel_val < MIN_LEVEL:
                            
                            # increase exposure
                            current_shutter_speed = int(current_shutter_speed * fact_increase)
                            camera.shutter_speed = current_shutter_speed
                            time.sleep(config.capture.config_pause)
                            
                            print(f"increasing shutter speed to [desired] {current_shutter_speed} [actual] {camera.shutter_speed}")

                        elif max_pixel_val > MAX_LEVEL:

                            if current_shutter_speed > 13098:  # TODO: minimum for RPi HQ
                                # decrease exposure
                                current_shutter_speed = int(current_shutter_speed / fact_decrease)
                                camera.shutter_speed = current_shutter_speed
                                time.sleep(config.capture.config_pause)
                                print(f"decreasing shutter speed to [desired] {current_shutter_speed} [actual] {camera.shutter_speed}")

                            else:

                                # decrease screen brightness
                                current_screen_brightness = current_screen_brightness - 10
                                screen_res = np.array(config.display.screen_res)
                                hshift = config.display.hshift
                                vshift = config.display.vshift
                                pad = config.display.pad
                                brightness = current_screen_brightness
                                display_image_path = config.display.output_fp
                                rot90 = config.display.rot90

                                display_command = f"python scripts/measure/prep_display_image.py --fp {_file} --output_path {display_image_path} --screen_res {screen_res[0]} {screen_res[1]} --hshift {hshift} --vshift {vshift} --pad {pad} --brightness {brightness} --rot90 {rot90}"
                                if config.display.landscape:
                                    display_command += " --landscape"
                                if config.display.image_res is not None:
                                    display_command += f" --image_res {config.display.image_res[0]} {config.display.image_res[1]}"
                                # print(display_command)
                                os.system(display_command)

                                time.sleep(config.display.delay)

                    exposure_vals.append(current_shutter_speed / 1e6)
                    brightness_vals.append(current_screen_brightness)
                    n_tries_vals.append(n_tries)

        if recon is not None:

            # normalize and remove background
            output = output.astype(np.float32)
            output /= output.max()
            output -= bg
            output = np.clip(output, a_min=0, a_max=output.max())

            # set data
            output = output[np.newaxis, :, :, :]
            recon.set_data(output)

            # reconstruct and save
            res = recon.apply()
            recon_fp = recon_dir / output_fp.name
            save_image(res, recon_fp)

        # check if runtime is exceeded
        if config.runtime:
            proc_time = time.time() - start_time
            if proc_time > runtime_sec:
                print(f"-- measured {i+1} / {n_files} files")
                break
>>>>>>> 0424e159

    proc_time = time.time() - start_time
    print(f"\nFinished, {proc_time / 60.:.3f} minutes.")

    # print brightness and exposure range and average
    print(f"brightness range: {np.min(brightness_vals)} - {np.max(brightness_vals)}")
    print(f"exposure range: {np.min(exposure_vals)} - {np.max(exposure_vals)}")
    print(f"n_tries range: {np.min(n_tries_vals)} - {np.max(n_tries_vals)}")
    print(f"brightness average: {np.mean(brightness_vals)}")
    print(f"exposure average: {np.mean(exposure_vals)}")
    print(f"n_tries average: {np.mean(n_tries_vals)}")


def capture_screen(MAX_LEVEL, MAX_TRIES, MIN_LEVEL, _file, brightness_vals, camera, config, down, exposure_vals, g, i,
                   init_brightness, init_shutter_speed, mask_dir, n_tries_vals, output_fp, start_idx):
    if not config.capture.skip:

        # -- set mask pattern
        if config.masks is not None:
            mask_idx = (i + start_idx) % config.masks.n
            mask_fp = mask_dir / f"mask_{mask_idx}.npy"
            print("using mask: ", mask_fp)
            mask_vals = np.load(mask_fp)
            full_pattern = adafruit_sub2full(
                mask_vals,
                center=config.masks.center,
            )
            set_programmable_mask(full_pattern, device=config.masks.device)

        # -- take picture
        max_pixel_val = 0
        fact_increase = config.capture.fact_increase
        fact_decrease = config.capture.fact_decrease
        n_tries = 0

        # -- create Camera object
        # # -- now set up camera with desired settings
        # camera = PiCamera(
        #     framerate=1 / config.capture.exposure, sensor_mode=0, resolution=tuple(res)
        # )

        # # Set ISO to the desired value
        # camera.resolution = tuple(res)
        # camera.iso = config.capture.iso
        # # Wait for the automatic gain control to settle
        # time.sleep(config.capture.config_pause)
        # # Now fix the values

        # if config.capture.exposure:
        #     # in microseconds
        #     init_shutter_speed = int(config.capture.exposure * 1e6)
        # else:
        #     init_shutter_speed = camera.exposure_speed
        # camera.shutter_speed = init_shutter_speed
        # camera.exposure_mode = "off"

        # # AWB
        # if config.capture.awb_gains:
        #     assert len(config.capture.awb_gains) == 2
        #     g = (Fraction(config.capture.awb_gains[0]), Fraction(config.capture.awb_gains[1]))
        #     g = tuple(g)
        # else:
        #     g = camera.awb_gains

        # camera.awb_mode = "off"
        # camera.awb_gains = g

        camera.shutter_speed = int(init_shutter_speed)
        time.sleep(config.capture.config_pause)
        current_shutter_speed = camera.shutter_speed

        current_screen_brightness = init_brightness
        print(f"current shutter speed: {current_shutter_speed}")
        print(f"current screen brightness: {current_screen_brightness}")

        while max_pixel_val < MIN_LEVEL or max_pixel_val > MAX_LEVEL:

            # get bayer data
            stream = picamerax.array.PiBayerArray(camera)
            camera.capture(stream, "jpeg", bayer=True)
            output_bayer = np.sum(stream.array, axis=2).astype(np.uint16)

            # convert to RGB
            output = bayer2rgb_cc(
                output_bayer,
                down=down,
                nbits=12,
                blue_gain=float(g[1]),
                red_gain=float(g[0]),
                black_level=RPI_HQ_CAMERA_BLACK_LEVEL,
                ccm=RPI_HQ_CAMERA_CCM_MATRIX,
                nbits_out=8,
            )

            # if down:
            #     output = resize(
            #         output[None, ...], factor=1 / down, interpolation=cv2.INTER_CUBIC
            #     )[0]

            # save image
            save_image(output, output_fp, normalize=False)

            # print range
            print(f"{output_fp}, range: {output.min()} - {output.max()}")

            n_tries += 1
            if n_tries > MAX_TRIES:
                if MAX_TRIES != 0:
                    print("Max number of tries reached!")
                break

            max_pixel_val = output.max()

            if max_pixel_val < MIN_LEVEL:
                # increase exposure
                current_shutter_speed = int(current_shutter_speed * fact_increase)
                time.sleep(config.capture.config_pause)
                print(f"increasing shutter speed to {current_shutter_speed}")

            elif max_pixel_val > MAX_LEVEL:

                if current_shutter_speed > 13098:  # TODO: minimum for RPi HQ
                    # decrease exposure
                    current_shutter_speed = int(current_shutter_speed / fact_decrease)
                    camera.shutter_speed = current_shutter_speed
                    time.sleep(config.capture.config_pause)
                    print(f"decreasing shutter speed to {current_shutter_speed}")

                else:

                    # decrease screen brightness
                    current_screen_brightness = current_screen_brightness - 10
                    display_img(_file, config, current_screen_brightness)

        exposure_vals.append(current_shutter_speed / 1e6)
        brightness_vals.append(current_screen_brightness)
        n_tries_vals.append(n_tries)
    return output, current_shutter_speed, current_screen_brightness, camera


def display_img(_file, config, brightness):
    if _file is None:
        point_source = np.zeros(tuple(config.display.screen_res) + (3,))
        fp = "tmp_display.png"
        im = Image.fromarray(point_source.astype("uint8"), "RGB")
        im.save(fp)
        _file = fp

    # -- show on display
    screen_res = np.array(config.display.screen_res)
    hshift = config.display.hshift
    vshift = config.display.vshift
    pad = config.display.pad

    display_image_path = config.display.output_fp
    rot90 = config.display.rot90
    display_command = f"python scripts/measure/prep_display_image.py --fp {_file} --output_path {display_image_path} --screen_res {screen_res[0]} {screen_res[1]} --hshift {hshift} --vshift {vshift} --pad {pad} --brightness {brightness} --rot90 {rot90}"
    if config.display.landscape:
        display_command += " --landscape"
    if config.display.image_res is not None:
        display_command += (
            f" --image_res {config.display.image_res[0]} {config.display.image_res[1]}"
        )
    # print(display_command)
    os.system(display_command)
    time.sleep(config.display.delay)


if __name__ == "__main__":
    collect_dataset()<|MERGE_RESOLUTION|>--- conflicted
+++ resolved
@@ -161,7 +161,7 @@
         camera.close()
 
         # -- now set up camera with desired settings
-        camera = PiCamera(sensor_mode=0, resolution=tuple(res))
+        camera = PiCamera(sensor_mode=0, resolution=tuple(res), framerate=config.capture.framerate)
 
         # Set ISO to the desired value
         camera.resolution = tuple(res)
@@ -202,176 +202,66 @@
     brightness_vals = []
     n_tries_vals = []
 
-<<<<<<< HEAD
-    with open(output_dir / "bg_mappings.json", 'a') as outfile:
-        bg_name = None
-        current_bg = {}
-        shutter_speed = init_shutter_speed
-        for i, _file in enumerate(tqdm.tqdm(files[start_idx:])):
-
-            # save file in output directory as PNG
-            output_fp = output_dir / _file.name
-            output_fp = output_fp.with_suffix(f".{config.output_file_ext}")
-
-            # if not done, perform measurement
-            if not os.path.isfile(output_fp):
-
-                if config.dummy:
-                    shutil.copyfile(_file, output_fp)
-                    time.sleep(1)
-
-                else:
+    bg_name = None
+    current_bg = {}
+    shutter_speed = init_shutter_speed
+    for i, _file in enumerate(tqdm.tqdm(files[start_idx:])):
+
+        # save file in output directory as PNG
+        output_fp = output_dir / _file.name
+        output_fp = output_fp.with_suffix(f".{config.output_file_ext}")
+
+        # if not done, perform measurement
+        if not os.path.isfile(output_fp):
+            if config.dummy:
+                shutil.copyfile(_file, output_fp)
+                time.sleep(1)
+            else:
+
+                # display img
+                display_img(_file, config, init_brightness)
+                # capture img
+                output, _, _, camera = capture_screen(MAX_LEVEL, MAX_TRIES, MIN_LEVEL, _file, brightness_vals, camera, config, down,
+                                        exposure_vals, g, i, init_brightness, shutter_speed, None,
+                                        n_tries_vals,
+                                        output_fp, start_idx)
+
+                if config.capture.measure_bg:
+                    # name of background for current image
+                    bg_name = plib.Path(config.capture.bg_fp + str(i)).with_suffix(f".{config.output_file_ext}")
+                    bg = output_dir / bg_name
+                    
+                    # append current file to bg list
+                    if str(bg_name) not in current_bg:
+                        current_bg[str(bg_name)] = str(_file.name)
+                    else:
+                        current_bg[str(bg_name)].append(str(_file.name))
                     # capture background periodically
-                    if i % config.capture.measure_bg == 0:
-                        bg_name = plib.Path(config.capture.bg_fp + str(i)).with_suffix(f".{config.output_file_ext}")
-                        bg = output_dir / bg_name
-
+                    if i % config.capture.measure_bg == 0 or (i == n_files - 1):
                         bg_name = str(bg_name)
                         # push the last bg-capture pairs
-                        #mappings.update(current_bg)
                         if current_bg:
-                            json.dump(current_bg, outfile, indent=4)
+                            with open(output_dir / "bg_mappings.json", 'a') as outfile:
+                                json.dump(current_bg, outfile, indent=4)
                         current_bg = {}
-                        current_bg[bg_name] = []
-                        #current_bg[bg_name].append(str(_file.name))
-
+                        #current_bg[bg_name] = None
+                        
                         # display bg
                         display_img(None, config, brightness=init_brightness)
                         # capture bg
-                        output, shutter_speed, init_brightness, camera = capture_screen(MAX_LEVEL, MAX_TRIES, MIN_LEVEL,
+                        output, shutter_speed, init_brightness, camera = capture_screen(MAX_LEVEL, 0, MIN_LEVEL,
                                                 plib.Path(config.capture.bg_fp + str(i)).with_suffix(f".{config.output_file_ext}"),
                                                 brightness_vals, camera, config, down,
                                                 exposure_vals, g, i, init_brightness, shutter_speed, None,
                                                 n_tries_vals,
                                                 bg, start_idx)
 
-                    current_bg[bg_name].append(str(_file.name))
-                    #print(f"current_bg: {current_bg}")
-                    # display img
-                    display_img(_file, config, init_brightness)
-
-                    import pudb; pudb.set_trace()
-
-                    # capture img
-                    output, _, _, camera = capture_screen(MAX_LEVEL, 0, MIN_LEVEL, _file, brightness_vals, camera, config, down,
-                                            exposure_vals, g, i, init_brightness, shutter_speed, None,
-                                            n_tries_vals,
-                                            output_fp, start_idx)
-
-            if recon is not None:
-                # normalize and remove background
-                output = output.astype(np.float32)
-                output /= output.max()
-                output -= bg # TODO implement fancy bg subtraction
-                output = np.clip(output, a_min=0, a_max=output.max())
-
-                # set data
-                output = output[np.newaxis, :, :, :]
-                recon.set_data(output)
-
-                # reconstruct and save
-                res = recon.apply()
-                recon_fp = recon_dir / output_fp.name
-                save_image(res, recon_fp)
-
-            # check if runtime is exceeded
-            if config.runtime:
-                proc_time = time.time() - start_time
-                if proc_time > runtime_sec:
-                    print(f"-- measured {i + 1} / {n_files} files")
-                    break
-=======
-                    current_screen_brightness = init_brightness
-                    current_shutter_speed = camera.shutter_speed
-                    print(f"current shutter speed: {current_shutter_speed}")
-                    print(f"current screen brightness: {current_screen_brightness}")
-
-                    while max_pixel_val < MIN_LEVEL or max_pixel_val > MAX_LEVEL:
-
-                        # get bayer data
-                        stream = picamerax.array.PiBayerArray(camera)
-                        camera.capture(stream, "jpeg", bayer=True)
-                        output_bayer = np.sum(stream.array, axis=2).astype(np.uint16)
-
-                        # convert to RGB
-                        output = bayer2rgb_cc(
-                            output_bayer,
-                            down=down,
-                            nbits=12,
-                            blue_gain=float(g[1]),
-                            red_gain=float(g[0]),
-                            black_level=RPI_HQ_CAMERA_BLACK_LEVEL,
-                            ccm=RPI_HQ_CAMERA_CCM_MATRIX,
-                            nbits_out=8,
-                        )
-
-                        # if down:
-                        #     output = resize(
-                        #         output[None, ...], factor=1 / down, interpolation=cv2.INTER_CUBIC
-                        #     )[0]
-
-                        # save image
-                        save_image(output, output_fp, normalize=False)
-
-                        # print range
-                        print(f"{output_fp}, range: {output.min()} - {output.max()}")
-
-                        n_tries += 1
-                        if n_tries > MAX_TRIES:
-                            print("Max number of tries reached!")
-                            break
-
-                        max_pixel_val = output.max()
-                        if max_pixel_val < MIN_LEVEL:
-                            
-                            # increase exposure
-                            current_shutter_speed = int(current_shutter_speed * fact_increase)
-                            camera.shutter_speed = current_shutter_speed
-                            time.sleep(config.capture.config_pause)
-                            
-                            print(f"increasing shutter speed to [desired] {current_shutter_speed} [actual] {camera.shutter_speed}")
-
-                        elif max_pixel_val > MAX_LEVEL:
-
-                            if current_shutter_speed > 13098:  # TODO: minimum for RPi HQ
-                                # decrease exposure
-                                current_shutter_speed = int(current_shutter_speed / fact_decrease)
-                                camera.shutter_speed = current_shutter_speed
-                                time.sleep(config.capture.config_pause)
-                                print(f"decreasing shutter speed to [desired] {current_shutter_speed} [actual] {camera.shutter_speed}")
-
-                            else:
-
-                                # decrease screen brightness
-                                current_screen_brightness = current_screen_brightness - 10
-                                screen_res = np.array(config.display.screen_res)
-                                hshift = config.display.hshift
-                                vshift = config.display.vshift
-                                pad = config.display.pad
-                                brightness = current_screen_brightness
-                                display_image_path = config.display.output_fp
-                                rot90 = config.display.rot90
-
-                                display_command = f"python scripts/measure/prep_display_image.py --fp {_file} --output_path {display_image_path} --screen_res {screen_res[0]} {screen_res[1]} --hshift {hshift} --vshift {vshift} --pad {pad} --brightness {brightness} --rot90 {rot90}"
-                                if config.display.landscape:
-                                    display_command += " --landscape"
-                                if config.display.image_res is not None:
-                                    display_command += f" --image_res {config.display.image_res[0]} {config.display.image_res[1]}"
-                                # print(display_command)
-                                os.system(display_command)
-
-                                time.sleep(config.display.delay)
-
-                    exposure_vals.append(current_shutter_speed / 1e6)
-                    brightness_vals.append(current_screen_brightness)
-                    n_tries_vals.append(n_tries)
 
         if recon is not None:
-
             # normalize and remove background
             output = output.astype(np.float32)
             output /= output.max()
-            output -= bg
+            output -= bg # TODO implement fancy bg subtraction
             output = np.clip(output, a_min=0, a_max=output.max())
 
             # set data
@@ -387,9 +277,8 @@
         if config.runtime:
             proc_time = time.time() - start_time
             if proc_time > runtime_sec:
-                print(f"-- measured {i+1} / {n_files} files")
+                print(f"-- measured {i + 1} / {n_files} files")
                 break
->>>>>>> 0424e159
 
     proc_time = time.time() - start_time
     print(f"\nFinished, {proc_time / 60.:.3f} minutes.")
@@ -425,38 +314,6 @@
         fact_decrease = config.capture.fact_decrease
         n_tries = 0
 
-        # -- create Camera object
-        # # -- now set up camera with desired settings
-        # camera = PiCamera(
-        #     framerate=1 / config.capture.exposure, sensor_mode=0, resolution=tuple(res)
-        # )
-
-        # # Set ISO to the desired value
-        # camera.resolution = tuple(res)
-        # camera.iso = config.capture.iso
-        # # Wait for the automatic gain control to settle
-        # time.sleep(config.capture.config_pause)
-        # # Now fix the values
-
-        # if config.capture.exposure:
-        #     # in microseconds
-        #     init_shutter_speed = int(config.capture.exposure * 1e6)
-        # else:
-        #     init_shutter_speed = camera.exposure_speed
-        # camera.shutter_speed = init_shutter_speed
-        # camera.exposure_mode = "off"
-
-        # # AWB
-        # if config.capture.awb_gains:
-        #     assert len(config.capture.awb_gains) == 2
-        #     g = (Fraction(config.capture.awb_gains[0]), Fraction(config.capture.awb_gains[1]))
-        #     g = tuple(g)
-        # else:
-        #     g = camera.awb_gains
-
-        # camera.awb_mode = "off"
-        # camera.awb_gains = g
-
         camera.shutter_speed = int(init_shutter_speed)
         time.sleep(config.capture.config_pause)
         current_shutter_speed = camera.shutter_speed
@@ -504,19 +361,21 @@
             max_pixel_val = output.max()
 
             if max_pixel_val < MIN_LEVEL:
+                
                 # increase exposure
                 current_shutter_speed = int(current_shutter_speed * fact_increase)
+                camera.shutter_speed = current_shutter_speed
                 time.sleep(config.capture.config_pause)
-                print(f"increasing shutter speed to {current_shutter_speed}")
+                
+                print(f"increasing shutter speed to [desired] {current_shutter_speed} [actual] {camera.shutter_speed}")
 
             elif max_pixel_val > MAX_LEVEL:
-
                 if current_shutter_speed > 13098:  # TODO: minimum for RPi HQ
                     # decrease exposure
                     current_shutter_speed = int(current_shutter_speed / fact_decrease)
                     camera.shutter_speed = current_shutter_speed
                     time.sleep(config.capture.config_pause)
-                    print(f"decreasing shutter speed to {current_shutter_speed}")
+                    print(f"decreasing shutter speed to [desired] {current_shutter_speed} [actual] {camera.shutter_speed}")
 
                 else:
 
