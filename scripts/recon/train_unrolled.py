--- conflicted
+++ resolved
@@ -123,12 +123,8 @@
     # benchmarking dataset:
     eval_path = os.path.join(get_original_cwd(), config.files.eval_dataset)
     benchmark_dataset = DiffuserCamTestDataset(
-<<<<<<< HEAD
         # data_dir=path, downsample=config.simulation.downsample
         data_dir=eval_path, downsample=config.files.downsample, n_files=config.files.n_files
-=======
-        data_dir=path, n_files=config.files.n_files, downsample=config.files.downsample
->>>>>>> d32e2693
     )
 
     diffusercam_psf = benchmark_dataset.psf.to(device)
