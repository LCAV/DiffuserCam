--- conflicted
+++ resolved
@@ -275,94 +275,9 @@
     return train_ds_prop, test_ds_prop, mask
 
 
-<<<<<<< HEAD
-def prep_trainable_mask(config, psf=None, downsample=None):
-    mask = None
-    color_filter = None
-    downsample = config.files.downsample if downsample is None else downsample
-    if config.trainable_mask.mask_type is not None:
-        mask_class = getattr(lensless.hardware.trainable_mask, config.trainable_mask.mask_type)
-
-        if isinstance(config.trainable_mask.initial_value, omegaconf.dictconfig.DictConfig):
-
-            # from mask config
-            mask = mask_class(
-                # mask = TrainableCodedAperture(
-                sensor_name=config.simulation.sensor,
-                downsample=downsample,
-                distance_sensor=config.simulation.mask2sensor,
-                optimizer=config.trainable_mask.optimizer,
-                lr=config.trainable_mask.mask_lr,
-                binary=config.trainable_mask.binary,
-                **config.trainable_mask.initial_value,
-            )
-
-        else:
-
-            if config.trainable_mask.initial_value == "random":
-                if psf is not None:
-                    initial_mask = torch.rand_like(psf)
-                else:
-                    sensor = VirtualSensor.from_name(
-                        config.simulation.sensor, downsample=downsample
-                    )
-                    resolution = sensor.resolution
-                    initial_mask = torch.rand((1, *resolution, 3))
-            elif config.trainable_mask.initial_value == "psf":
-                initial_mask = psf.clone()
-            # if file ending with "npy"
-            elif config.trainable_mask.initial_value.endswith("npy"):
-                pattern = np.load(
-                    os.path.join(get_original_cwd(), config.trainable_mask.initial_value)
-                )
-
-                initial_mask = full2subpattern(
-                    pattern=pattern,
-                    shape=config.trainable_mask.ap_shape,
-                    center=config.trainable_mask.ap_center,
-                    slm=config.trainable_mask.slm,
-                )
-                initial_mask = torch.from_numpy(initial_mask.astype(np.float32))
-
-                # prepare color filter if needed
-                from waveprop.devices import slm_dict
-                from waveprop.devices import SLMParam as SLMParam_wp
-
-                slm_param = slm_dict[config.trainable_mask.slm]
-                if (
-                    config.trainable_mask.train_color_filter
-                    and SLMParam_wp.COLOR_FILTER in slm_param.keys()
-                ):
-                    color_filter = slm_param[SLMParam_wp.COLOR_FILTER]
-                    color_filter = torch.from_numpy(color_filter.copy()).to(dtype=torch.float32)
-
-                    # add small random values
-                    color_filter = color_filter + 0.1 * torch.rand_like(color_filter)
-
-            else:
-                raise ValueError(
-                    f"Initial PSF value {config.trainable_mask.initial_value} not supported"
-                )
-
-            if config.trainable_mask.grayscale and not is_grayscale(initial_mask):
-                initial_mask = rgb2gray(initial_mask)
-
-            mask = mask_class(
-                initial_mask,
-                downsample=downsample,
-                color_filter=color_filter,
-                **config.trainable_mask,
-            )
-
-    return mask
-
-
-@hydra.main(version_base=None, config_path="../../configs", config_name="train_heightvarying")
-=======
+
 @hydra.main(version_base=None, config_path="../../configs", config_name="train_unrolledADMM")
->>>>>>> 28356c31
 def train_unrolled(config):
-
     # set seed
     seed = config.seed
     torch.manual_seed(seed)
