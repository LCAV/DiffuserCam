# #############################################################################
# train_learning_based.py
# =======================
# Authors :
# Yohann PERRON [yohann.perron@gmail.com]
# Eric BEZZAM [ebezzam@gmail.com]
# #############################################################################

"""
Train unrolled version of reconstruction algorithm.

```
python scripts/recon/train_learning_based.py
```

By default it uses the configuration from the file `configs/train_unrolledADMM.yaml`.

To train pre- and post-processing networks, use the following command:
```
python scripts/recon/train_learning_based.py -cn train_unrolled_pre_post
```

To fine-tune the DiffuserCam PSF, use the following command:
```
python scripts/recon/train_learning_based.py -cn fine-tune_PSF
```


"""

import logging
import os
import time
<<<<<<< HEAD

import hydra
import matplotlib.pyplot as plt
import numpy as np
import torch
import wandb
from hydra.utils import get_original_cwd
from torch.utils.data import Subset

from lensless import ADMM, UnrolledFISTA, UnrolledADMM, TrainableInversion
from lensless.hardware.trainable_mask import prep_trainable_mask
from lensless.recon.utils import Trainer
from lensless.recon.utils import create_process_network
=======
from lensless.utils.image import shift_with_pad
from lensless.hardware.trainable_mask import prep_trainable_mask
from lensless import ADMM, UnrolledFISTA, UnrolledADMM, TrainableInversion
from lensless.recon.multi_wiener import MultiWiener
>>>>>>> 3af7b142
from lensless.utils.dataset import (
    DiffuserCamMirflickr,
    DigiCamCelebA,
    HFDataset,
    MyDataParallel,
    simulate_dataset,
    HFSimulated,
)
from lensless.utils.io import save_image
from lensless.utils.plot import plot_image
<<<<<<< HEAD
=======
import matplotlib.pyplot as plt
from lensless.recon.model_dict import load_model, download_model
>>>>>>> 3af7b142

# A logger for this file
log = logging.getLogger(__name__)


@hydra.main(version_base=None, config_path="../../configs", config_name="train_unrolledADMM")
def train_learned(config):

    if config.wandb_project is not None:
        # start a new wandb run to track this script
        wandb.init(
            # set the wandb project where this run will be logged
            project=config.wandb_project,
            # track hyperparameters and run metadata
            config=dict(config),
        )

    # set seed
    seed = config.seed
    torch.manual_seed(seed)
    np.random.seed(seed)
    generator = torch.Generator().manual_seed(seed)

    if config.start_delay is not None:
        # wait for this time before starting script
        delay = config.start_delay * 60
        start_time = time.time() + delay
        start_time = time.strftime("%H:%M:%S", time.localtime(start_time))
        print(f"\nScript will start at {start_time}")
        time.sleep(delay)

    save = config.save
    if save:
        save = os.getcwd()

    use_cuda = False
    if "cuda" in config.torch_device and torch.cuda.is_available():
        # if config.torch_device == "cuda" and torch.cuda.is_available():
        log.info(f"Using GPU for training. Main device : {config.torch_device}")
        device = config.torch_device
        use_cuda = True
    else:
        log.info("Using CPU for training.")
        device = "cpu"
    device_ids = config.device_ids
    if device_ids is not None:
        log.info(f"Using multiple GPUs : {device_ids}")
        assert device_ids[0] == int(device.split(":")[1])

    # load dataset and create dataloader
    train_set = None
    test_set = None
    psf = None
    crop = None
    mask = None
    if "DiffuserCam" in config.files.dataset and config.files.huggingface_dataset is False:

        original_path = os.path.join(get_original_cwd(), config.files.dataset)
        psf_path = os.path.join(get_original_cwd(), config.files.psf)
        dataset = DiffuserCamMirflickr(
            dataset_dir=original_path,
            psf_path=psf_path,
            downsample=config.files.downsample,
            input_snr=config.files.input_snr,
        )
        dataset.psf = dataset.psf.to(device)
        # train-test split as in https://waller-lab.github.io/LenslessLearning/dataset.html
        # first 1000 files for test, the rest for training
        train_indices = dataset.allowed_idx[dataset.allowed_idx > 1000]
        test_indices = dataset.allowed_idx[dataset.allowed_idx <= 1000]
        if config.files.n_files is not None:
            train_indices = train_indices[: config.files.n_files]
            test_indices = test_indices[: config.files.n_files]

        train_set = Subset(dataset, train_indices)
        test_set = Subset(dataset, test_indices)

        # -- if learning mask
        mask = prep_trainable_mask(config, dataset.psf)

        psf = dataset.psf

    elif "celeba_adafruit" in config.files.dataset:

        dataset = DigiCamCelebA(
            data_dir=os.path.join(get_original_cwd(), config.files.dataset),
            celeba_root=config.files.celeba_root,
            psf_path=os.path.join(get_original_cwd(), config.files.psf),
            downsample=config.files.downsample,
            vertical_shift=config.files.vertical_shift,
            horizontal_shift=config.files.horizontal_shift,
            simulation_config=config.simulation,
            crop=config.files.crop,
            input_snr=config.files.input_snr,
        )
        crop = dataset.crop
        dataset.psf = dataset.psf.to(device)
        log.info(f"Data shape :  {dataset[0][0].shape}")

        if config.files.n_files is not None:
            dataset = Subset(dataset, np.arange(config.files.n_files))
            dataset.psf = dataset.dataset.psf

        # train-test split
        train_size = int((1 - config.files.test_size) * len(dataset))
        test_size = len(dataset) - train_size
        train_set, test_set = torch.utils.data.random_split(
            dataset, [train_size, test_size], generator=generator
        )

        # -- if learning mask
        downsample = config.files.downsample * 4  # measured files are 4x downsampled
        mask = prep_trainable_mask(config, dataset.psf, downsample=downsample)

        if mask is not None:
            # save original PSF
            psf_meas = dataset.psf.detach().cpu().numpy()[0, ...]
            plot_image(psf_meas, gamma=config.display.gamma)
            plt.savefig(os.path.join(save, "psf_meas_plot.png"))

            with torch.no_grad():
                psf = mask.get_psf().to(dataset.psf)

        else:

            psf = dataset.psf

    elif config.files.huggingface_dataset is True:

        split_train = "train"
        split_test = "test"
        if config.files.split_seed is not None:
            from datasets import load_dataset, concatenate_datasets

            seed = config.files.split_seed
            generator = torch.Generator().manual_seed(seed)

            # - combine train and test into single dataset
            train_split = "train"
            test_split = "test"
            if config.files.n_files is not None:
                train_split = f"train[:{config.files.n_files}]"
                test_split = f"test[:{config.files.n_files}]"
            train_dataset = load_dataset(
                config.files.dataset, split=train_split, cache_dir=config.files.cache_dir
            )
            test_dataset = load_dataset(
                config.files.dataset, split=test_split, cache_dir=config.files.cache_dir
            )
            dataset = concatenate_datasets([test_dataset, train_dataset])

            # - split into train and test
            train_size = int((1 - config.files.test_size) * len(dataset))
            test_size = len(dataset) - train_size
            split_train, split_test = torch.utils.data.random_split(
                dataset, [train_size, test_size], generator=generator
            )

<<<<<<< HEAD
        train_set = HFDataset(
            huggingface_repo=config.files.dataset,
            psf=config.files.huggingface_psf,
            split=split_train,
            display_res=config.files.image_res,
            rotate=config.files.rotate,
            downsample=config.files.downsample,
            downsample_lensed=config.files.downsample_lensed,
            alignment=config.alignment,
            save_psf=config.files.save_psf,
            n_files=config.files.n_files,
            simulation_config=config.simulation,
            bg_snr_range=config.files.background_snr_range,
            bg=config.files.background_fp,
        )
=======
        if config.files.hf_simulated:
            # simulate lensless by using measured PSF
            train_set = HFSimulated(
                huggingface_repo=config.files.dataset,
                split=split_train,
                n_files=config.files.n_files,
                psf=config.files.huggingface_psf,
                downsample=config.files.downsample,
                cache_dir=config.files.cache_dir,
                single_channel_psf=config.files.single_channel_psf,
                flipud=config.files.flipud,
                display_res=config.files.image_res,
                alignment=config.alignment,
            )

        else:
            train_set = HFDataset(
                huggingface_repo=config.files.dataset,
                cache_dir=config.files.cache_dir,
                psf=config.files.huggingface_psf,
                single_channel_psf=config.files.single_channel_psf,
                split=split_train,
                display_res=config.files.image_res,
                rotate=config.files.rotate,
                flipud=config.files.flipud,
                flip_lensed=config.files.flip_lensed,
                downsample=config.files.downsample,
                downsample_lensed=config.files.downsample_lensed,
                alignment=config.alignment,
                save_psf=config.files.save_psf,
                n_files=config.files.n_files,
                simulation_config=config.simulation,
                force_rgb=config.files.force_rgb,
                simulate_lensless=config.files.simulate_lensless,
                random_flip=config.files.random_flip,
            )

>>>>>>> 3af7b142
        test_set = HFDataset(
            huggingface_repo=config.files.dataset,
            cache_dir=config.files.cache_dir,
            psf=config.files.huggingface_psf,
            single_channel_psf=config.files.single_channel_psf,
            split=split_test,
            display_res=config.files.image_res,
            rotate=config.files.rotate,
            flipud=config.files.flipud,
            flip_lensed=config.files.flip_lensed,
            downsample=config.files.downsample,
            downsample_lensed=config.files.downsample_lensed,
            alignment=config.alignment,
            save_psf=config.files.save_psf,
            n_files=config.files.n_files,
            simulation_config=config.simulation,
<<<<<<< HEAD
            bg_snr_range=config.files.background_snr_range,
            bg=config.files.background_fp,
=======
            force_rgb=config.files.force_rgb,
            simulate_lensless=False,  # in general evaluate on measured (set to False)
>>>>>>> 3af7b142
        )

        if train_set.multimask:
            # get first PSF for initialization
            if device_ids is not None:
                first_psf_key = list(train_set.psf.keys())[device_ids[0]]
            else:
                first_psf_key = list(train_set.psf.keys())[0]
            psf = train_set.psf[first_psf_key].to(device)
        else:
            psf = train_set.psf.to(device)
        crop = test_set.crop  # same for train set

        # -- if learning mask
        mask = prep_trainable_mask(config, psf)
        if mask is not None:
            assert not train_set.multimask

    else:

        train_set, test_set, mask = simulate_dataset(config, generator=generator)
        psf = train_set.psf
        crop = train_set.crop

    if not hasattr(train_set, "multimask"):
        train_set.multimask = False
    if not hasattr(test_set, "multimask"):
        test_set.multimask = False

    assert train_set is not None
    # if not hasattr(test_set, "psfs"):
    #     assert psf is not None

    # print info about PSF
    log.info(f"PSF shape : {psf.shape}")
    log.info(f"PSF min : {psf.min()}")
    log.info(f"PSF max : {psf.max()}")
    log.info(f"PSF dtype : {psf.dtype}")
    log.info(f"PSF norm : {psf.norm()}")

    if config.files.extra_eval is not None:
        # TODO only support Hugging Face DigiCam datasets for now
        extra_eval_sets = dict()
        for eval_set in config.files.extra_eval:

            extra_eval_sets[eval_set] = HFDataset(
                split="test",
                downsample=config.files.downsample,  # needs to be same size
                n_files=config.files.n_files,
                simulation_config=config.simulation,
                simulate_lensless=False,  # in general evaluate on measured
                **config.files.extra_eval[eval_set],
            )

    # reconstruct lensless with ADMM
    with torch.no_grad():
        if config.eval_disp_idx is not None:

            log.info("Reconstruction a few images with ADMM...")

            for i, _idx in enumerate(config.eval_disp_idx):

                flip_lr = None
                flip_ud = None
                if test_set.random_flip:
                    lensless, lensed, psf_recon, flip_lr, flip_ud = test_set[_idx]
                    psf_recon = psf_recon.to(device)
                elif test_set.multimask:
                    lensless, lensed, psf_recon = test_set[_idx]
                    psf_recon = psf_recon.to(device)
                else:
<<<<<<< HEAD
                    if test_set.bg is not None:
                        lensless, lensed, bg = test_set[_idx]
                    else:
                        lensless, lensed = test_set[_idx]

                # Reconstruct and plot image
                reconstruct_save(_idx, config, crop, i, lensed, lensless, psf, test_set, "")
                save_image(lensed[0].cpu().numpy(), f"lensed_{_idx}.png")

                if test_set.bg != None:
                    # Reconstruct and plot background subtracted image
                    reconstruct_save(
                        _idx,
                        config,
                        crop,
                        i,
                        lensed,
                        (lensless - bg),
                        psf,
                        test_set,
                        "subtraction_",
                    )
=======
                    lensless, lensed = test_set[_idx]
                    psf_recon = psf.clone()

                rotate_angle = False
                if config.files.random_rotate:
                    from lensless.utils.image import rotate_HWC

                    rotate_angle = np.random.uniform(
                        -config.files.random_rotate, config.files.random_rotate
                    )
                    print(f"Rotate angle : {rotate_angle}")
                    lensless = rotate_HWC(lensless, rotate_angle)
                    lensed = rotate_HWC(lensed, rotate_angle)
                    psf_recon = rotate_HWC(psf_recon, rotate_angle)

                shift = None
                if config.files.random_shifts:

                    shift = np.random.randint(
                        -config.files.random_shifts, config.files.random_shifts, 2
                    )
                    print(f"Shift : {shift}")
                    lensless = shift_with_pad(lensless, shift, axis=(1, 2))
                    lensed = shift_with_pad(lensed, shift, axis=(1, 2))
                    psf_recon = shift_with_pad(psf_recon, shift, axis=(1, 2))
                    shift = tuple(shift)

                if config.files.random_rotate or config.files.random_shifts:

                    save_image(psf_recon[0].cpu().numpy(), f"psf_{_idx}.png")

                recon = ADMM(psf_recon)

                recon.set_data(lensless.to(psf_recon.device))
                res = recon.apply(disp_iter=None, plot=False, n_iter=10)
                res_np = res[0].cpu().numpy()
                res_np = res_np / res_np.max()
                lensed_np = lensed[0].cpu().numpy()

                lensless_np = lensless[0].cpu().numpy()
                save_image(lensless_np, f"lensless_raw_{_idx}.png")

                # -- plot lensed and res on top of each other
                cropped = False
                if hasattr(test_set, "alignment"):
                    if test_set.alignment is not None:
                        res_np = test_set.extract_roi(
                            res_np,
                            axis=(0, 1),
                            flip_lr=flip_lr,
                            flip_ud=flip_ud,
                            rotate_aug=rotate_angle,
                            shift_aug=shift,
                        )
                    else:
                        res_np, lensed_np = test_set.extract_roi(
                            res_np,
                            lensed=lensed_np,
                            axis=(0, 1),
                            flip_lr=flip_lr,
                            flip_ud=flip_ud,
                            rotate_aug=rotate_angle,
                            shift_aug=shift,
                        )
                    cropped = True

                elif config.training.crop_preloss:
                    assert crop is not None
                    assert flip_lr is None and flip_ud is None

                    res_np = res_np[
                        crop["vertical"][0] : crop["vertical"][1],
                        crop["horizontal"][0] : crop["horizontal"][1],
                    ]
                    lensed_np = lensed_np[
                        crop["vertical"][0] : crop["vertical"][1],
                        crop["horizontal"][0] : crop["horizontal"][1],
                    ]
                    cropped = True

                if cropped and i == 0:
                    log.info(f"Cropped shape :  {res_np.shape}")

                save_image(res_np, f"lensless_recon_{_idx}.png")
                save_image(lensed_np, f"lensed_{_idx}.png")

                plt.figure()
                plt.imshow(lensed_np, alpha=0.4)
                plt.imshow(res_np, alpha=0.7)
                plt.savefig(f"overlay_lensed_recon_{_idx}.png")
>>>>>>> 3af7b142

    log.info(f"Train test size : {len(train_set)}")
    log.info(f"Test test size : {len(test_set)}")

    start_time = time.time()

    # Load pre-process model
    pre_process, pre_process_name = create_process_network(
        config.reconstruction.pre_process.network,
        config.reconstruction.pre_process.depth,
        nc=config.reconstruction.pre_process.nc,
        device=device,
        device_ids=device_ids,
    )
    pre_proc_delay = config.reconstruction.pre_process.delay

    # Load post-process model
    post_process, post_process_name = create_process_network(
        config.reconstruction.post_process.network,
        config.reconstruction.post_process.depth,
        nc=config.reconstruction.post_process.nc,
        device=device,
        device_ids=device_ids,
        concatenate_compensation=config.reconstruction.compensation[-1]
        if config.reconstruction.compensation is not None
        else False,
    )
    post_proc_delay = config.reconstruction.post_process.delay

    if post_process is not None and config.reconstruction.post_process.train_last_layer:
        for name, param in post_process.named_parameters():
            if "m_tail" in name:
                param.requires_grad = True
            else:
                param.requires_grad = False
            # print(name, param.requires_grad, param.numel())

    # initialize pre- and post processor with another model
    if config.reconstruction.init_processors is not None:

        if "hf" in config.reconstruction.init_processors:
            param = config.reconstruction.init_processors.split(":")
            camera = param[1]
            dataset = param[2]
            model_name = param[3]
            model_path = download_model(camera=camera, dataset=dataset, model=model_name)

        elif "local" in config.reconstruction.init_processors:
            model_path = config.reconstruction.init_processors.split(":")[1]

        else:
            raise ValueError(f"{config.reconstruction.init_processors} is not a supported model")

        model_orig = load_model(
            model_path=model_path,
            psf=psf,
            device=device,
        )

        # -- replace pre-process
        if config.reconstruction.init_pre:
            params1 = model_orig.pre_process_model.named_parameters()
            params2 = pre_process.named_parameters()
            dict_params2 = dict(params2)
            for name1, param1 in params1:
                if name1 in dict_params2:
                    dict_params2[name1].data.copy_(param1.data)

        # -- replace post-process
        if config.reconstruction.init_post:
            params1_post = model_orig.post_process_model.named_parameters()
            params2_post = post_process.named_parameters()
            dict_params2_post = dict(params2_post)
            for name1, param1 in params1_post:
                if name1 in dict_params2_post:
                    dict_params2_post[name1].data.copy_(param1.data)

    # create reconstruction algorithm
    if config.reconstruction.init is not None:
        assert config.reconstruction.init_processors is None

        param = config.reconstruction.init.split(":")
        assert len(param) == 4, "hf model requires following format: hf:camera:dataset:model_name"
        camera = param[1]
        dataset = param[2]
        model_name = param[3]
        model_path = download_model(camera=camera, dataset=dataset, model=model_name)
        recon = load_model(
            model_path,
            psf,
            device,
            device_ids=device_ids,
            train_last_layer=config.reconstruction.post_process.train_last_layer,
        )

    else:
        if config.reconstruction.method == "unrolled_fista":
            recon = UnrolledFISTA(
                psf,
                n_iter=config.reconstruction.unrolled_fista.n_iter,
                tk=config.reconstruction.unrolled_fista.tk,
                pad=True,
                learn_tk=config.reconstruction.unrolled_fista.learn_tk,
                pre_process=pre_process if pre_proc_delay is None else None,
                post_process=post_process if post_proc_delay is None else None,
                skip_unrolled=config.reconstruction.skip_unrolled,
                return_intermediate=True
                if config.unrolled_output_factor > 0 or config.pre_proc_aux > 0
                else False,
                compensation=config.reconstruction.compensation,
                compensation_residual=config.reconstruction.compensation_residual,
            )
        elif config.reconstruction.method == "unrolled_admm":
            recon = UnrolledADMM(
                psf,
                n_iter=config.reconstruction.unrolled_admm.n_iter,
                mu1=config.reconstruction.unrolled_admm.mu1,
                mu2=config.reconstruction.unrolled_admm.mu2,
                mu3=config.reconstruction.unrolled_admm.mu3,
                tau=config.reconstruction.unrolled_admm.tau,
                pre_process=pre_process if pre_proc_delay is None else None,
                post_process=post_process if post_proc_delay is None else None,
                skip_unrolled=config.reconstruction.skip_unrolled,
                return_intermediate=True
                if config.unrolled_output_factor > 0 or config.pre_proc_aux > 0
                else False,
                compensation=config.reconstruction.compensation,
                compensation_residual=config.reconstruction.compensation_residual,
            )
        elif config.reconstruction.method == "trainable_inv":
            assert config.trainable_mask.mask_type == "TrainablePSF"
            recon = TrainableInversion(
                psf,
                K=config.reconstruction.trainable_inv.K,
                pre_process=pre_process if pre_proc_delay is None else None,
                post_process=post_process if post_proc_delay is None else None,
                return_intermediate=True
                if config.unrolled_output_factor > 0 or config.pre_proc_aux > 0
                else False,
            )
        elif config.reconstruction.method == "multi_wiener":

            if config.files.single_channel_psf:
                psf = psf[..., 0].unsqueeze(-1)
                psf_channels = 1
            else:
                psf_channels = 3

            recon = MultiWiener(
                in_channels=3,
                out_channels=3,
                psf=psf,
                psf_channels=psf_channels,
                nc=config.reconstruction.multi_wiener.nc,
                pre_process=pre_process if pre_proc_delay is None else None,
            )

        else:
            raise ValueError(f"{config.reconstruction.method} is not a supported algorithm")

        if device_ids is not None:
            recon = MyDataParallel(recon, device_ids=device_ids)
        if use_cuda:
            recon.to(device)

    # constructing algorithm name by appending pre and post process
    algorithm_name = config.reconstruction.method
    if config.reconstruction.pre_process.network is not None:
        algorithm_name = pre_process_name + "_" + algorithm_name
    if config.reconstruction.post_process.network is not None:
        algorithm_name += "_" + post_process_name

    # print number of trainable parameters
    n_param = sum(p.numel() for p in recon.parameters() if p.requires_grad)
    if mask is not None:
        n_param += sum(p.numel() for p in mask.parameters() if p.requires_grad)
    log.info(f"Training model with {n_param} parameters")
    if pre_process is not None:
        n_param = sum(p.numel() for p in pre_process.parameters() if p.requires_grad)
        log.info(f"-- Pre-process model with {n_param} parameters")
    if post_process is not None:
        n_param = sum(p.numel() for p in post_process.parameters() if p.requires_grad)
        log.info(f"-- Post-process model with {n_param} parameters")

    log.info(f"Setup time : {time.time() - start_time} s")
    log.info(f"PSF shape : {psf.shape}")
    log.info(f"Results saved in {save}")
    trainer = Trainer(
        recon=recon,
        train_dataset=train_set,
        test_dataset=test_set,
        mask=mask,
        batch_size=config.training.batch_size,
        eval_batch_size=config.training.eval_batch_size,
        loss=config.loss,
        lpips=config.lpips,
        l1_mask=config.trainable_mask.L1_strength,
        optimizer=config.optimizer,
        skip_NAN=config.training.skip_NAN,
        algorithm_name=algorithm_name,
        metric_for_best_model=config.training.metric_for_best_model,
        save_every=config.training.save_every,
        gamma=config.display.gamma,
        logger=log,
        crop=crop if config.training.crop_preloss else None,
        pre_process=pre_process,
        pre_process_delay=pre_proc_delay,
        pre_process_freeze=config.reconstruction.pre_process.freeze,
        pre_process_unfreeze=config.reconstruction.pre_process.unfreeze,
        post_process=post_process,
        post_process_delay=post_proc_delay,
        post_process_freeze=config.reconstruction.post_process.freeze,
        post_process_unfreeze=config.reconstruction.post_process.unfreeze,
        clip_grad=config.training.clip_grad,
        unrolled_output_factor=config.unrolled_output_factor,
        pre_proc_aux=config.pre_proc_aux,
        extra_eval_sets=extra_eval_sets if config.files.extra_eval is not None else None,
        use_wandb=True if config.wandb_project is not None else False,
        n_epoch=config.training.epoch,
        random_rotate=config.files.random_rotate,
        random_shift=config.files.random_shifts,
    )

    trainer.train(n_epoch=config.training.epoch, save_pt=save, disp=config.eval_disp_idx)

    log.info(f"Results saved in {save}")


def reconstruct_save(_idx, config, crop, i, lensed, lensless, psf, test_set, fp):
    recon = ADMM(psf)
    recon.set_data(lensless.to(psf.device))

    res = recon.apply(disp_iter=None, plot=False, n_iter=10)
    res_np = res[0].cpu().numpy()
    res_np = res_np / res_np.max()
    lensed_np = lensed[0].cpu().numpy()
    lensless_np = lensless[0].cpu().numpy()
    save_image(lensless_np, f"lensless_raw_{_idx}.png")
    # -- plot lensed and res on top of each other
    cropped = False
    if hasattr(test_set, "alignment"):
        if test_set.alignment is not None:
            res_np = test_set.extract_roi(res_np, axis=(0, 1))
        else:
            res_np, lensed_np = test_set.extract_roi(res_np, lensed=lensed_np, axis=(0, 1))

        cropped = True

    elif config.training.crop_preloss:
        assert crop is not None

        res_np = res_np[
            crop["vertical"][0] : crop["vertical"][1],
            crop["horizontal"][0] : crop["horizontal"][1],
        ]
        lensed_np = lensed_np[
            crop["vertical"][0] : crop["vertical"][1],
            crop["horizontal"][0] : crop["horizontal"][1],
        ]
        cropped = True
    if cropped and i == 0:
        log.info(f"Cropped shape :  {res_np.shape}")
    save_image(res_np, f"lensless_recon_{fp}{_idx}.png")
    plt.figure()
    plt.imshow(lensed_np, alpha=0.4)
    plt.imshow(res_np, alpha=0.7)
    plt.savefig(f"overlay_lensed_recon_{fp}{_idx}.png")


if __name__ == "__main__":
    train_learned()<|MERGE_RESOLUTION|>--- conflicted
+++ resolved
@@ -28,29 +28,17 @@
 
 """
 
+import wandb
 import logging
+import hydra
+from hydra.utils import get_original_cwd
 import os
+import numpy as np
 import time
-<<<<<<< HEAD
-
-import hydra
-import matplotlib.pyplot as plt
-import numpy as np
-import torch
-import wandb
-from hydra.utils import get_original_cwd
-from torch.utils.data import Subset
-
-from lensless import ADMM, UnrolledFISTA, UnrolledADMM, TrainableInversion
-from lensless.hardware.trainable_mask import prep_trainable_mask
-from lensless.recon.utils import Trainer
-from lensless.recon.utils import create_process_network
-=======
 from lensless.utils.image import shift_with_pad
 from lensless.hardware.trainable_mask import prep_trainable_mask
 from lensless import ADMM, UnrolledFISTA, UnrolledADMM, TrainableInversion
 from lensless.recon.multi_wiener import MultiWiener
->>>>>>> 3af7b142
 from lensless.utils.dataset import (
     DiffuserCamMirflickr,
     DigiCamCelebA,
@@ -59,13 +47,14 @@
     simulate_dataset,
     HFSimulated,
 )
+from torch.utils.data import Subset
+from lensless.recon.utils import create_process_network
+from lensless.recon.utils import Trainer
+import torch
 from lensless.utils.io import save_image
 from lensless.utils.plot import plot_image
-<<<<<<< HEAD
-=======
 import matplotlib.pyplot as plt
 from lensless.recon.model_dict import load_model, download_model
->>>>>>> 3af7b142
 
 # A logger for this file
 log = logging.getLogger(__name__)
@@ -224,23 +213,6 @@
                 dataset, [train_size, test_size], generator=generator
             )
 
-<<<<<<< HEAD
-        train_set = HFDataset(
-            huggingface_repo=config.files.dataset,
-            psf=config.files.huggingface_psf,
-            split=split_train,
-            display_res=config.files.image_res,
-            rotate=config.files.rotate,
-            downsample=config.files.downsample,
-            downsample_lensed=config.files.downsample_lensed,
-            alignment=config.alignment,
-            save_psf=config.files.save_psf,
-            n_files=config.files.n_files,
-            simulation_config=config.simulation,
-            bg_snr_range=config.files.background_snr_range,
-            bg=config.files.background_fp,
-        )
-=======
         if config.files.hf_simulated:
             # simulate lensless by using measured PSF
             train_set = HFSimulated(
@@ -278,7 +250,6 @@
                 random_flip=config.files.random_flip,
             )
 
->>>>>>> 3af7b142
         test_set = HFDataset(
             huggingface_repo=config.files.dataset,
             cache_dir=config.files.cache_dir,
@@ -295,13 +266,8 @@
             save_psf=config.files.save_psf,
             n_files=config.files.n_files,
             simulation_config=config.simulation,
-<<<<<<< HEAD
-            bg_snr_range=config.files.background_snr_range,
-            bg=config.files.background_fp,
-=======
             force_rgb=config.files.force_rgb,
             simulate_lensless=False,  # in general evaluate on measured (set to False)
->>>>>>> 3af7b142
         )
 
         if train_set.multimask:
@@ -373,30 +339,6 @@
                     lensless, lensed, psf_recon = test_set[_idx]
                     psf_recon = psf_recon.to(device)
                 else:
-<<<<<<< HEAD
-                    if test_set.bg is not None:
-                        lensless, lensed, bg = test_set[_idx]
-                    else:
-                        lensless, lensed = test_set[_idx]
-
-                # Reconstruct and plot image
-                reconstruct_save(_idx, config, crop, i, lensed, lensless, psf, test_set, "")
-                save_image(lensed[0].cpu().numpy(), f"lensed_{_idx}.png")
-
-                if test_set.bg != None:
-                    # Reconstruct and plot background subtracted image
-                    reconstruct_save(
-                        _idx,
-                        config,
-                        crop,
-                        i,
-                        lensed,
-                        (lensless - bg),
-                        psf,
-                        test_set,
-                        "subtraction_",
-                    )
-=======
                     lensless, lensed = test_set[_idx]
                     psf_recon = psf.clone()
 
@@ -487,7 +429,6 @@
                 plt.imshow(lensed_np, alpha=0.4)
                 plt.imshow(res_np, alpha=0.7)
                 plt.savefig(f"overlay_lensed_recon_{_idx}.png")
->>>>>>> 3af7b142
 
     log.info(f"Train test size : {len(train_set)}")
     log.info(f"Test test size : {len(test_set)}")
@@ -716,46 +657,5 @@
     log.info(f"Results saved in {save}")
 
 
-def reconstruct_save(_idx, config, crop, i, lensed, lensless, psf, test_set, fp):
-    recon = ADMM(psf)
-    recon.set_data(lensless.to(psf.device))
-
-    res = recon.apply(disp_iter=None, plot=False, n_iter=10)
-    res_np = res[0].cpu().numpy()
-    res_np = res_np / res_np.max()
-    lensed_np = lensed[0].cpu().numpy()
-    lensless_np = lensless[0].cpu().numpy()
-    save_image(lensless_np, f"lensless_raw_{_idx}.png")
-    # -- plot lensed and res on top of each other
-    cropped = False
-    if hasattr(test_set, "alignment"):
-        if test_set.alignment is not None:
-            res_np = test_set.extract_roi(res_np, axis=(0, 1))
-        else:
-            res_np, lensed_np = test_set.extract_roi(res_np, lensed=lensed_np, axis=(0, 1))
-
-        cropped = True
-
-    elif config.training.crop_preloss:
-        assert crop is not None
-
-        res_np = res_np[
-            crop["vertical"][0] : crop["vertical"][1],
-            crop["horizontal"][0] : crop["horizontal"][1],
-        ]
-        lensed_np = lensed_np[
-            crop["vertical"][0] : crop["vertical"][1],
-            crop["horizontal"][0] : crop["horizontal"][1],
-        ]
-        cropped = True
-    if cropped and i == 0:
-        log.info(f"Cropped shape :  {res_np.shape}")
-    save_image(res_np, f"lensless_recon_{fp}{_idx}.png")
-    plt.figure()
-    plt.imshow(lensed_np, alpha=0.4)
-    plt.imshow(res_np, alpha=0.7)
-    plt.savefig(f"overlay_lensed_recon_{fp}{_idx}.png")
-
-
 if __name__ == "__main__":
     train_learned()