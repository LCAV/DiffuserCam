--- conflicted
+++ resolved
@@ -28,29 +28,17 @@
 
 """
 
+import wandb
 import logging
+import hydra
+from hydra.utils import get_original_cwd
 import os
+import numpy as np
 import time
-<<<<<<< HEAD
-
-import hydra
-import matplotlib.pyplot as plt
-import numpy as np
-import torch
-import wandb
-from hydra.utils import get_original_cwd
-from torch.utils.data import Subset
-
-from lensless import ADMM, UnrolledFISTA, UnrolledADMM, TrainableInversion
-from lensless.hardware.trainable_mask import prep_trainable_mask
-from lensless.recon.utils import Trainer
-from lensless.recon.utils import create_process_network
-=======
 from lensless.utils.image import shift_with_pad
 from lensless.hardware.trainable_mask import prep_trainable_mask
 from lensless import ADMM, UnrolledFISTA, UnrolledADMM, TrainableInversion
 from lensless.recon.multi_wiener import MultiWiener
->>>>>>> 11e798ea
 from lensless.utils.dataset import (
     DiffuserCamMirflickr,
     DigiCamCelebA,
@@ -59,13 +47,14 @@
     simulate_dataset,
     HFSimulated,
 )
+from torch.utils.data import Subset
+from lensless.recon.utils import create_process_network
+from lensless.recon.utils import Trainer
+import torch
 from lensless.utils.io import save_image
 from lensless.utils.plot import plot_image
-<<<<<<< HEAD
-=======
 import matplotlib.pyplot as plt
 from lensless.recon.model_dict import load_model, download_model
->>>>>>> 11e798ea
 
 # A logger for this file
 log = logging.getLogger(__name__)
@@ -224,23 +213,6 @@
                 dataset, [train_size, test_size], generator=generator
             )
 
-<<<<<<< HEAD
-        train_set = HFDataset(
-            huggingface_repo=config.files.dataset,
-            psf=config.files.huggingface_psf,
-            split=split_train,
-            display_res=config.files.image_res,
-            rotate=config.files.rotate,
-            downsample=config.files.downsample,
-            downsample_lensed=config.files.downsample_lensed,
-            alignment=config.alignment,
-            save_psf=config.files.save_psf,
-            n_files=config.files.n_files,
-            simulation_config=config.simulation,
-            bg_snr_range=config.files.background_snr_range,
-            bg=config.files.background_fp,
-        )
-=======
         if config.files.hf_simulated:
             # simulate lensless by using measured PSF
             train_set = HFSimulated(
@@ -254,6 +226,8 @@
                 flipud=config.files.flipud,
                 display_res=config.files.image_res,
                 alignment=config.alignment,
+                bg_snr_range=config.files.background_snr_range,  # TODO check if correct
+                bg=config.files.background_fp,
             )
 
         else:
@@ -276,9 +250,10 @@
                 force_rgb=config.files.force_rgb,
                 simulate_lensless=config.files.simulate_lensless,
                 random_flip=config.files.random_flip,
-            )
-
->>>>>>> 11e798ea
+                bg_snr_range=config.files.background_snr_range,
+                bg=config.files.background_fp,
+            )
+
         test_set = HFDataset(
             huggingface_repo=config.files.dataset,
             cache_dir=config.files.cache_dir,
@@ -295,13 +270,10 @@
             save_psf=config.files.save_psf,
             n_files=config.files.n_files,
             simulation_config=config.simulation,
-<<<<<<< HEAD
             bg_snr_range=config.files.background_snr_range,
             bg=config.files.background_fp,
-=======
             force_rgb=config.files.force_rgb,
             simulate_lensless=False,  # in general evaluate on measured (set to False)
->>>>>>> 11e798ea
         )
 
         if train_set.multimask:
@@ -372,17 +344,43 @@
                 elif test_set.multimask:
                     lensless, lensed, psf_recon = test_set[_idx]
                     psf_recon = psf_recon.to(device)
+                elif test_set.bg is not None:
+                    lensless, lensed, bg = test_set[_idx]
                 else:
-<<<<<<< HEAD
-                    if test_set.bg is not None:
-                        lensless, lensed, bg = test_set[_idx]
-                    else:
-                        lensless, lensed = test_set[_idx]
+                    lensless, lensed = test_set[_idx]
+                    psf_recon = psf.clone()
+
+                rotate_angle = False
+                if config.files.random_rotate:
+                    from lensless.utils.image import rotate_HWC
+
+                    rotate_angle = np.random.uniform(
+                        -config.files.random_rotate, config.files.random_rotate
+                    )
+                    print(f"Rotate angle : {rotate_angle}")
+                    lensless = rotate_HWC(lensless, rotate_angle)
+                    lensed = rotate_HWC(lensed, rotate_angle)
+                    psf_recon = rotate_HWC(psf_recon, rotate_angle)
+
+                shift = None
+                if config.files.random_shifts:
+
+                    shift = np.random.randint(
+                        -config.files.random_shifts, config.files.random_shifts, 2
+                    )
+                    print(f"Shift : {shift}")
+                    lensless = shift_with_pad(lensless, shift, axis=(1, 2))
+                    lensed = shift_with_pad(lensed, shift, axis=(1, 2))
+                    psf_recon = shift_with_pad(psf_recon, shift, axis=(1, 2))
+                    shift = tuple(shift)
+
+                if config.files.random_rotate or config.files.random_shifts:
+
+                    save_image(psf_recon[0].cpu().numpy(), f"psf_{_idx}.png")
 
                 # Reconstruct and plot image
                 reconstruct_save(_idx, config, crop, i, lensed, lensless, psf, test_set, "")
                 save_image(lensed[0].cpu().numpy(), f"lensed_{_idx}.png")
-
                 if test_set.bg != None:
                     # Reconstruct and plot background subtracted image
                     reconstruct_save(
@@ -396,99 +394,6 @@
                         test_set,
                         "subtraction_",
                     )
-=======
-                    lensless, lensed = test_set[_idx]
-                    psf_recon = psf.clone()
-
-                rotate_angle = False
-                if config.files.random_rotate:
-                    from lensless.utils.image import rotate_HWC
-
-                    rotate_angle = np.random.uniform(
-                        -config.files.random_rotate, config.files.random_rotate
-                    )
-                    print(f"Rotate angle : {rotate_angle}")
-                    lensless = rotate_HWC(lensless, rotate_angle)
-                    lensed = rotate_HWC(lensed, rotate_angle)
-                    psf_recon = rotate_HWC(psf_recon, rotate_angle)
-
-                shift = None
-                if config.files.random_shifts:
-
-                    shift = np.random.randint(
-                        -config.files.random_shifts, config.files.random_shifts, 2
-                    )
-                    print(f"Shift : {shift}")
-                    lensless = shift_with_pad(lensless, shift, axis=(1, 2))
-                    lensed = shift_with_pad(lensed, shift, axis=(1, 2))
-                    psf_recon = shift_with_pad(psf_recon, shift, axis=(1, 2))
-                    shift = tuple(shift)
-
-                if config.files.random_rotate or config.files.random_shifts:
-
-                    save_image(psf_recon[0].cpu().numpy(), f"psf_{_idx}.png")
-
-                recon = ADMM(psf_recon)
-
-                recon.set_data(lensless.to(psf_recon.device))
-                res = recon.apply(disp_iter=None, plot=False, n_iter=10)
-                res_np = res[0].cpu().numpy()
-                res_np = res_np / res_np.max()
-                lensed_np = lensed[0].cpu().numpy()
-
-                lensless_np = lensless[0].cpu().numpy()
-                save_image(lensless_np, f"lensless_raw_{_idx}.png")
-
-                # -- plot lensed and res on top of each other
-                cropped = False
-                if hasattr(test_set, "alignment"):
-                    if test_set.alignment is not None:
-                        res_np = test_set.extract_roi(
-                            res_np,
-                            axis=(0, 1),
-                            flip_lr=flip_lr,
-                            flip_ud=flip_ud,
-                            rotate_aug=rotate_angle,
-                            shift_aug=shift,
-                        )
-                    else:
-                        res_np, lensed_np = test_set.extract_roi(
-                            res_np,
-                            lensed=lensed_np,
-                            axis=(0, 1),
-                            flip_lr=flip_lr,
-                            flip_ud=flip_ud,
-                            rotate_aug=rotate_angle,
-                            shift_aug=shift,
-                        )
-                    cropped = True
-
-                elif config.training.crop_preloss:
-                    assert crop is not None
-                    assert flip_lr is None and flip_ud is None
-
-                    res_np = res_np[
-                        crop["vertical"][0] : crop["vertical"][1],
-                        crop["horizontal"][0] : crop["horizontal"][1],
-                    ]
-                    lensed_np = lensed_np[
-                        crop["vertical"][0] : crop["vertical"][1],
-                        crop["horizontal"][0] : crop["horizontal"][1],
-                    ]
-                    cropped = True
-
-                if cropped and i == 0:
-                    log.info(f"Cropped shape :  {res_np.shape}")
-
-                save_image(res_np, f"lensless_recon_{_idx}.png")
-                save_image(lensed_np, f"lensed_{_idx}.png")
-
-                plt.figure()
-                plt.imshow(lensed_np, alpha=0.4)
-                plt.imshow(res_np, alpha=0.7)
-                plt.savefig(f"overlay_lensed_recon_{_idx}.png")
->>>>>>> 11e798ea
-
     log.info(f"Train test size : {len(train_set)}")
     log.info(f"Test test size : {len(test_set)}")
 
@@ -716,28 +621,59 @@
     log.info(f"Results saved in {save}")
 
 
-def reconstruct_save(_idx, config, crop, i, lensed, lensless, psf, test_set, fp):
-    recon = ADMM(psf)
-    recon.set_data(lensless.to(psf.device))
-
+def reconstruct_save(
+    _idx,
+    config,
+    crop,
+    i,
+    lensed,
+    lensless,
+    psf_recon,
+    test_set,
+    fp,
+    flip_lr,
+    flip_ud,
+    rotate_angle,
+    shift,
+):
+    recon = ADMM(psf_recon)
+
+    recon.set_data(lensless.to(psf_recon.device))
     res = recon.apply(disp_iter=None, plot=False, n_iter=10)
     res_np = res[0].cpu().numpy()
     res_np = res_np / res_np.max()
     lensed_np = lensed[0].cpu().numpy()
+
     lensless_np = lensless[0].cpu().numpy()
     save_image(lensless_np, f"lensless_raw_{_idx}.png")
+
     # -- plot lensed and res on top of each other
     cropped = False
     if hasattr(test_set, "alignment"):
         if test_set.alignment is not None:
-            res_np = test_set.extract_roi(res_np, axis=(0, 1))
+            res_np = test_set.extract_roi(
+                res_np,
+                axis=(0, 1),
+                flip_lr=flip_lr,
+                flip_ud=flip_ud,
+                rotate_aug=rotate_angle,
+                shift_aug=shift,
+            )
         else:
-            res_np, lensed_np = test_set.extract_roi(res_np, lensed=lensed_np, axis=(0, 1))
-
+            res_np, lensed_np = test_set.extract_roi(
+                res_np,
+                lensed=lensed_np,
+                axis=(0, 1),
+                flip_lr=flip_lr,
+                flip_ud=flip_ud,
+                rotate_aug=rotate_angle,
+                shift_aug=shift,
+            )
         cropped = True
 
     elif config.training.crop_preloss:
         assert crop is not None
+        assert flip_lr is None and flip_ud is None
 
         res_np = res_np[
             crop["vertical"][0] : crop["vertical"][1],
@@ -748,9 +684,12 @@
             crop["horizontal"][0] : crop["horizontal"][1],
         ]
         cropped = True
+
     if cropped and i == 0:
         log.info(f"Cropped shape :  {res_np.shape}")
-    save_image(res_np, f"lensless_recon_{fp}{_idx}.png")
+
+    save_image(res_np, f"lensless_recon_{_idx}.png")
+
     plt.figure()
     plt.imshow(lensed_np, alpha=0.4)
     plt.imshow(res_np, alpha=0.7)
