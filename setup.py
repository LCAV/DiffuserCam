--- conflicted
+++ resolved
@@ -27,12 +27,8 @@
     python_requires=">=3.8.1, <=3.11.9",
     install_requires=[
         "opencv-python>=4.5.1.48",
-<<<<<<< HEAD
-        "numpy>=1.26",
-=======
         "numpy==1.26.4; python_version=='3.11'",
         "numpy>=1.22",
->>>>>>> 8ed51362
         "scipy>=1.7.0",
         "image>=1.5.33",
         "matplotlib>=3.4.2",
