--- conflicted
+++ resolved
@@ -177,7 +177,7 @@
                 dz=self.distance_sensor,
                 dtype=np.float32 if not self.is_torch else torch.float32,
                 bandlimit=True,
-                torch_device=self.torch_device if self.is_torch else None,
+                device=self.torch_device if self.is_torch else None,
             )[0]
 
         # intensity PSF
@@ -186,14 +186,7 @@
             self.psf.to(self.torch_device)
         else:
             self.psf = np.abs(psf) ** 2
-<<<<<<< HEAD
             
-=======
-
-            # intensity PSF
-            self.psf = torch.abs(psf) ** 2
-            self.psf = torch.Tensor(self.psf).to(self.torch_device)
->>>>>>> 28356c31
         
 
 class CodedAperture(Mask):
@@ -388,11 +381,7 @@
     Multi-lens array mask.
     """
     def __init__(
-<<<<<<< HEAD
         self, N = None, radius = None, loc = None, refractive_index = 1.2, design_wv=532e-9, seed = 0, min_height=1e-5, radius_range=(1e-5, 1e-3), **kwargs
-=======
-        self, N = None, radius = None, loc = None, refractive_index = 1.2, design_wv=532e-9, seed = 0, min_height=1e-5, **kwargs
->>>>>>> 28356c31
     ):
         """
         Multi-lens array mask constructor.
@@ -420,15 +409,11 @@
         self.wavelength = design_wv
         self.seed = seed
         self.min_height = min_height
-<<<<<<< HEAD
         self.radius_range = radius_range
-=======
->>>>>>> 28356c31
         
         super().__init__(**kwargs)
     
     def check_asserts(self):
-<<<<<<< HEAD
         assert self.radius_range[0] < self.radius_range[1], "Minimum radius should be smaller than maximum radius"
         if self.radius is not None:
             if self.is_torch:
@@ -438,12 +423,6 @@
             assert self.loc is not None, "Location of the lenses should be specified if their radius is specified"
             assert len(self.radius) == len(self.loc), "Number of radius should be equal to the number of locations"
             self.radius = torch.clamp(self.radius, min=self.radius_range[0], max=self.radius_range[1]) if self.is_torch else np.clip(self.radius, self.radius_range[0], self.radius_range[1])
-=======
-        if self.radius is not None:
-            assert np.all(self.radius > 0)
-            assert self.loc is not None, "Location of the lenses should be specified if their radius is specified"
-            assert len(self.radius) == len(self.loc), "Number of radius should be equal to the number of locations"
->>>>>>> 28356c31
             self.N = len(self.radius)
             circles = np.array([(self.loc[i][0], self.loc[i][1], self.radius[i]) for i in range(self.N)]) if not self.is_torch else torch.tensor([(self.loc[i][0], self.loc[i][1], self.radius[i]) for i in range(self.N)])
             assert self.no_circle_overlap(circles), "lenses should not overlap"
@@ -451,17 +430,10 @@
             assert self.N is not None, "If positions are not specified, the number of lenses should be specified"
             if self.is_torch:
                 torch.manual_seed(self.seed)
-<<<<<<< HEAD
                 self.radius = torch.rand(self.N) * (self.radius_range[1] - self.radius_range[0]) + self.radius_range[0]
             else:
                 np.random.seed(self.seed)
                 self.radius = np.random.uniform(self.radius_range[0], self.radius_range[1], self.N)
-=======
-                self.radius = torch.rand(self.N) * (1e-3 - self.min_height) + self.min_height
-            else:
-                np.random.seed(self.seed)
-                self.radius = np.random.uniform(self.min_height, 1e-3, self.N)
->>>>>>> 28356c31
             assert self.N == len(self.radius)
 
     def no_circle_overlap(self, circles):
@@ -512,39 +484,22 @@
         radius = placed_circles[:, 2]
         return circles, radius
 
-<<<<<<< HEAD
     def create_mask(self, radius = None):
         if radius is not None:
             self.radius = radius
-=======
-    def create_mask(self):
->>>>>>> 28356c31
         self.check_asserts()
         if self.loc is None:
             self.loc, self.radius = self.place_spheres_on_plane(self.size[0], self.size[1], self.radius)
         locs_res = self.loc * (1/self.feature_size[0])
         radius_res = self.radius * (1/self.feature_size[0]) 
         height = self.create_height_map(radius_res, locs_res)
-<<<<<<< HEAD
 
         self.phi = (height * (self.refractive_index - 1) * 2 * np.pi / self.wavelength)
 
-=======
-        
-        self.phi = (height * (self.refractive_index - 1) * 2 * np.pi / self.wavelength)
-        
-
-        fig, ax = plt.subplots()
-        im = ax.imshow(height.cpu().detach().numpy() if self.is_torch else height, cmap="gray")
-        fig.colorbar(im, ax=ax, shrink=0.5, aspect=5)
-        plt.title("Height map")
-        plt.show()
->>>>>>> 28356c31
         self.mask = np.exp(1j * self.phi) if not self.is_torch else torch.exp(1j * self.phi)
 
     def create_height_map(self, radius, locs):
         height = np.full((self.resolution[0], self.resolution[1]), self.min_height) if not self.is_torch else torch.full((self.resolution[0], self.resolution[1]), self.min_height)
-<<<<<<< HEAD
 
         x = np.arange(self.resolution[0]) if not self.is_torch else torch.arange(self.resolution[0])
         y = np.arange(self.resolution[1]) if not self.is_torch else torch.arange(self.resolution[1])
@@ -558,21 +513,6 @@
     
     def lens_contribution(self, x, y, radius, loc):
         return np.sqrt(radius**2 - (x - loc[1])**2 - (y - loc[0])**2) if not self.is_torch else torch.sqrt(radius**2 - (x - loc[1])**2 - (y - loc[0])**2)
-=======
-        for x in range(height.shape[0]):
-            for y in range(height.shape[1]):
-                height[x, y] += self.lens_contribution(radius, locs, (x + 0.5), (y + 0.5)) * self.feature_size[0]
-        assert np.all(height >= self.min_height) if not self.is_torch else torch.all(torch.ge(height, self.min_height))
-        return height
-    
-    def lens_contribution(self, radius, locs, x, y):
-        contribution = 0
-        for idx, loc in enumerate(locs):
-            if (x-loc[0])**2 + (y-loc[1])**2 < radius[idx]**2:
-                contribution = np.sqrt((radius[idx])**2 - ((x-loc[0]))**2 - ((y -loc[1]))**2) if not self.is_torch else torch.sqrt((radius[idx])**2 - ((x-loc[0]))**2 - ((y -loc[1]))**2)
-                return contribution
-        return contribution
->>>>>>> 28356c31
 
 
 class PhaseContour(Mask):
@@ -784,7 +724,6 @@
         super().__init__(**kwargs)
 
     def get_phi(self):
-<<<<<<< HEAD
         if self.is_torch == False:
             phi = self.height_map * (2*np.pi*(self.refractive_index-1) / self.wavelength)
             #phi = phi % (2*np.pi)
@@ -797,17 +736,6 @@
         if height_map is not None:
             self.height_map = height_map
         if not self.is_torch:
-=======
-        phi = self.height_map * (2*np.pi*(self.refractive_index-1) / self.wavelength)
-        phi = phi % (2*np.pi)
-        if self.is_torch == False:
-            return phi
-        else:
-            return torch.tensor(phi).to(self.torch_device)
-        
-    def create_mask(self):
-        if self.is_torch is None or self.is_torch == False:
->>>>>>> 28356c31
             if self.height_map is None:
                 np.random.seed(self.seed)
                 self.height_map = np.random.uniform(self.height_range[0], self.height_range[1], self.resolution)
@@ -821,17 +749,8 @@
                 height_range_tensor = torch.tensor(self.height_range)
                 # Generate a random height map using PyTorch
                 resolution = torch.tensor(self.resolution)
-<<<<<<< HEAD
                 self.height_map = torch.rand((resolution[0], resolution[1])).to(self.torch_device) * (height_range_tensor[1] - height_range_tensor[0]) + height_range_tensor[0]
             assert self.height_map.shape == tuple(self.resolution)
             phase_mask = self.get_phi()
             self.mask = torch.exp(1j * phase_mask)
-=======
-                print('resolution=', resolution)
-                self.height_map = torch.rand((resolution[0], resolution[1])).to(self.torch_device) * (height_range_tensor[1] - height_range_tensor[0]) + height_range_tensor[0]
-                print('self.height_map.shape=', self.height_map.shape)
-            assert self.height_map.shape == tuple(self.resolution)
-            phase_mask = self.get_phi()
-            self.mask = torch.exp(1j * phase_mask).to(self.torch_device)
->>>>>>> 28356c31
     