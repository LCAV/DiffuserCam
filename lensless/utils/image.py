# #############################################################################
# image_utils.py
# =================
# Authors :
# Eric BEZZAM [ebezzam@gmail.com]
# Julien SAHLI [julien.sahli@epfl.ch]
# #############################################################################


import cv2
import numpy as np
from lensless.hardware.constants import RPI_HQ_CAMERA_CCM_MATRIX, RPI_HQ_CAMERA_BLACK_LEVEL

try:
    import torch
    import torchvision.transforms as tf

    torch_available = True
except ImportError:
    torch_available = False

SUPPORTED_BIT_DEPTH = np.array([8, 10, 12, 16])
FLOAT_DTYPES = [np.float32, np.float64]


def resize(img, factor=None, shape=None, interpolation=cv2.INTER_CUBIC):
    """
    Resize by given factor.

    Parameters
    ----------
    img : :py:class:`~numpy.ndarray`
        Downsampled image.
    factor : int or float
        Resizing factor.
    shape : tuple
        Shape to copy ([depth,] height, width, color). If provided, (height, width) is used.
    interpolation : OpenCV interpolation method
        See https://docs.opencv.org/2.4/modules/imgproc/doc/geometric_transformations.html#cv2.resize

    Returns
    -------
    img : :py:class:`~numpy.ndarray`
        Resized image.
    """
    min_val = img.min()
    max_val = img.max()
    img_shape = np.array(img.shape)[-3:-1]

    assert not ((factor is None) and (shape is None)), "Must specify either factor or shape"
    new_shape = tuple((img_shape * factor).astype(int)) if (shape is None) else shape[-3:-1]

    if np.array_equal(img_shape, new_shape):
        return img

    if torch_available:
        # torch resize expects an input of form [color, depth, width, height]
        tmp = np.moveaxis(img, -1, 0)
        resized = tf.Resize(size=new_shape, interpolation=interpolation)(
            torch.from_numpy(tmp)
        ).numpy()
        resized = np.moveaxis(resized, 0, -1)

    else:
        resized = np.array(
            [
                cv2.resize(img[i], dsize=new_shape[::-1], interpolation=interpolation)
                for i in range(img.shape[-4])
            ]
        )
        # OpenCV discards channel dimension if it is 1, put it back
        if len(resized.shape) == 3:
            # resized = resized[:, :, :, np.newaxis]
            resized = np.expand_dims(resized, axis=-1)

    return np.clip(resized, min_val, max_val)


def rgb2gray(rgb, weights=None, keepchanneldim=True):
    """
    Convert RGB array to grayscale.

    Parameters
    ----------
    rgb : :py:class:`~numpy.ndarray`
        ([Depth,] Height, Width, Channel) image.
    weights : :py:class:`~numpy.ndarray`
        [Optional] (3,) weights to convert from RGB to grayscale.
    keepchanneldim : bool
        Whether to keep the channel dimension. Default is True.

    Returns
    -------
    img :py:class:`~numpy.ndarray`
        Grayscale image of dimension ([depth,] height, width [, 1]).

    """
    if weights is None:
        weights = np.array([0.299, 0.587, 0.114])
    assert len(weights) == 3

    if len(rgb.shape) == 4:
        image = np.tensordot(rgb, weights, axes=((3,), 0))
    elif len(rgb.shape) == 3:
        image = np.tensordot(rgb, weights, axes=((2,), 0))
    else:
        raise ValueError("Input must be at least 3D.")

    if keepchanneldim:
        return image[..., np.newaxis]
    else:
        return image


def gamma_correction(vals, gamma=2.2):
    """
    Apply `gamma correction <https://www.cambridgeincolour.com/tutorials/gamma-correction.htm>`__.

    Parameters
    ----------
    vals : :py:class:`~numpy.ndarray`
        RGB values to gamma correct.
    gamma : float, optional
        Gamma correction factor.

    Returns
    -------
    vals : :py:class:`~numpy.ndarray`
        Gamma-corrected data.

    """

    # Rec. 709 gamma correction
    # http://www.fourmilab.ch/documents/specrend/specrend.c
    cc = 0.018
    inv_gam = 1 / gamma
    clip_val = (1.099 * np.power(cc, inv_gam) - 0.099) / cc
    return np.where(vals < cc, vals * clip_val, 1.099 * np.power(vals, inv_gam) - 0.099)


def get_max_val(img, nbits=None):
    """
    For uint image.

    Parameters
    ----------
    img : :py:class:`~numpy.ndarray`
        Image array.
    nbits : int, optional
        Number of bits per pixel. Detect if not provided.

    Returns
    -------
    max_val : int
        Maximum pixel value.
    """
    assert img.dtype not in FLOAT_DTYPES
    if nbits is None:
        nbits = int(np.ceil(np.log2(img.max())))

    if nbits not in SUPPORTED_BIT_DEPTH:
        nbits = SUPPORTED_BIT_DEPTH[nbits < SUPPORTED_BIT_DEPTH][0]
    max_val = 2**nbits - 1
    if img.max() > max_val:
        new_nbit = int(np.ceil(np.log2(img.max())))
        print(f"Detected pixel value larger than {nbits}-bit range, using {new_nbit}-bit range.")
        max_val = 2**new_nbit - 1
    return max_val


def bayer2rgb(
    img,
    nbits,
    blue_gain=None,
    red_gain=None,
    black_level=RPI_HQ_CAMERA_BLACK_LEVEL,
    ccm=RPI_HQ_CAMERA_CCM_MATRIX,
    nbits_out=None,
):
    """
    Convert raw Bayer data to RGB with the following steps:

    #. Demosaic with bi-linear interpolation, mapping the Bayer array to RGB.
    #. Black level removal.
    #. White balancing, applying gains to red and blue channels.
    #. Color correction matrix.
    #. Clip.

    Parameters
    ----------
    img : :py:class:`~numpy.ndarray`
        2D Bayer data to convert to RGB.
    nbits : int
        Bit depth of input data.
    blue_gain : float
        Blue gain.
    red_gain : float
        Red gain.
    black_level : float
        Black level. Default is to use that of Raspberry Pi HQ camera.
    ccm : :py:class:`~numpy.ndarray`
        Color correction matrix. Default is to use that of Raspberry Pi HQ camera.
    nbits_out : int
        Output bit depth. Default is to use that of input.

    Returns
    -------
    rgb : :py:class:`~numpy.ndarray`
        RGB data.
    """
    assert len(img.shape) == 2, img.shape
    if nbits_out is None:
        nbits_out = nbits
    if nbits_out > 8:
        dtype = np.uint16
    else:
        dtype = np.uint8

    # demosaic Bayer data
    img = cv2.cvtColor(img, cv2.COLOR_BayerRG2RGB)

    # correction
    img = img - black_level
    if red_gain:
        img[:, :, 0] *= red_gain
    if blue_gain:
        img[:, :, 2] *= blue_gain
    img = img / (2**nbits - 1 - black_level)
    img[img > 1] = 1
    img = (img.reshape(-1, 3, order="F") @ ccm.T).reshape(img.shape, order="F")
    img[img < 0] = 0
    img[img > 1] = 1
    return (img * (2**nbits_out - 1)).astype(dtype)


def print_image_info(img):
    """
    Print dimensions, data type, max, min, mean.
    """
    print("dimensions : {}".format(img.shape))
    print("data type : {}".format(img.dtype))
    print("max  : {}".format(img.max()))
    print("min  : {}".format(img.min()))
    print("mean : {}".format(img.mean()))


def autocorr2d(vals, pad_mode="reflect"):
    """
    Compute 2-D autocorrelation of image via the FFT.

    Parameters
    ----------
    vals : :py:class:`~numpy.ndarray`
        2-D image.
    pad_mode : str
        Desired padding. See NumPy documentation: https://numpy.org/doc/stable/reference/generated/numpy.pad.html

    Return
    ------
    autocorr : :py:class:`~numpy.ndarray`
    """

    shape = vals.shape
    assert len(shape) == 2

    # pad
    vals_padded = np.pad(
        vals,
        pad_width=((shape[0] // 2, shape[0] // 2), (shape[1] // 2, shape[1] // 2)),
        mode=pad_mode,
    )

    # compute autocorrelation via DFT
    X = np.fft.rfft2(vals_padded)
    autocorr = np.fft.ifftshift(np.fft.irfft2(X * X.conj()))

    # remove padding
    return autocorr[shape[0] // 2 : -shape[0] // 2, shape[1] // 2 : -shape[1] // 2]


<<<<<<< HEAD
def rgb_to_bayer4d(img, pattern):
    """
    Converting RGB image to separated Bayer channels

    Parameters
    ----------
    img : :py:class:`~numpy.ndarray`
        Image in RGB format.
    pattern : str
        Bayer pattern: `RGGB`, `BGGR`, `GRBG`, `GBRG`.

    Returns
    -------
    :py:class:`~numpy.ndarray`
        Image converted to the Bayer format `[R, Gr, Gb, B]`. `Gr` and `Gb` are for the green pixels that are on the same line as the red and blue pixels respectively.
    """

    # Verifying that the pattern is a proper Bayer pattern
    pattern = pattern.upper()
    assert pattern in [
        "RGGB",
        "BGGR",
        "GRBG",
        "GBRG",
    ], "Bayer pattern must be in ['RGGB', 'BGGR', 'GRBG', 'GBRG']"

    # Doubling the size of the image to anticipatie shrinking from Bayer transformation
    height, width, _ = img.shape
    resized = resize(img, shape=(height * 2, width * 2, 3))

    # Separating each Bayer channel

    if pattern == "RGGB":
        # RGGB pattern *------*
        #              | R  G |
        #              | G  B |
        #              *------*
        r = resized[::2, ::2, 0]
        gr = resized[1::2, ::2, 1]
        gb = resized[::2, 1::2, 1]
        b = resized[1::2, 1::2, 2]

    elif pattern == "BGGR":
        # BGGR pattern *------*
        #              | B  G |
        #              | G  R |
        #              *------*
        r = resized[1::2, 1::2, 0]
        gr = resized[::2, 1::2, 1]
        gb = resized[1::2, ::2, 1]
        b = resized[::2, ::2, 2]

    elif pattern == "GBRG":
        # GRGB pattern *------*
        #              | G  R |
        #              | B  G |
        #              *------*
        r = resized[1::2, ::2, 0]
        gr = resized[::2, ::2, 1]
        gb = resized[1::2, 1::2, 1]
        b = resized[::2, 1::2, 2]

    else:
        # GBRG pattern *------*
        #              | G  B |
        #              | R  G |
        #              *------*
        r = resized[::2, 1::2, 0]
        gr = resized[1::2, 1::2, 1]
        gb = resized[::2, ::2, 1]
        b = resized[1::2, ::2, 2]

    # Stacking the Bayer channels, always in the same order s.t. bayer2rgb() works regardless of the pattern
    img_bayer = np.dstack((r, gr, gb, b))

    return img_bayer


def bayer4d_to_rgb(X_bayer, normalize=True):
    """
    Converting 4-channel Bayer image to RGB by averaging the two green channels.

    Parameters
    ----------
    X_bayer : :py:class:`~numpy.ndarray`
        Image in RGB format.
    normalize : bool
        Whether or not to

    Returns
    -------
    :py:class:`~numpy.ndarray`
        Image converted to the RGB format.
    """
    X_rgb = np.empty(X_bayer.shape[:-1] + (3,))
    X_rgb[:, :, 2] = X_bayer[:, :, 0]
    X_rgb[:, :, 1] = 0.5 * (X_bayer[:, :, 1] + X_bayer[:, :, 2])
    X_rgb[:, :, 0] = X_bayer[:, :, 3]
    # normalize to be from 0 to 1
    if normalize:
        X_rgb = (X_rgb - X_rgb.min()) / (X_rgb.max() - X_rgb.min())
    return X_rgb
=======
def load_drunet(model_path, n_channels=3, requires_grad=False):
    """
    Load a pre-trained Drunet model.

    Parameters
    ----------
    model_path : str
        Path to pre-trained model.
    n_channels : int
        Number of channels in input image.
    requires_grad : bool
        Whether to require gradients for model parameters.

    Returns
    -------
    model : :py:class:`~torch.nn.Module`
        Loaded model.
    """
    from lensless.recon.drunet.network_unet import UNetRes

    model = UNetRes(
        in_nc=n_channels + 1,
        out_nc=n_channels,
        nc=[64, 128, 256, 512],
        nb=4,
        act_mode="R",
        downsample_mode="strideconv",
        upsample_mode="convtranspose",
    )
    model.load_state_dict(torch.load(model_path), strict=True)
    model.eval()
    for k, v in model.named_parameters():
        v.requires_grad = requires_grad

    return model


def apply_denoiser(model, image, noise_level=10, device="cpu", mode="inference"):
    """
    Apply a pre-trained denoising model with input in the format Channel, Height, Width.
    An additionnal channel is added for the noise level as done in Drunet.

    Parameters
    ----------
    model : :py:class:`~torch.nn.Module`
        Drunet compatible model. Its input must concist of 4 channels ( RGB + noise level) and outbut an RGB image both in CHW format.
    image : :py:class:`~torch.Tensor`
        Input image.
    noise_level : float or :py:class:`~torch.Tensor`
        Noise level in the image.
    device : str
        Device to use for computation. Can be "cpu" or "cuda".
    mode : str
        Mode to use for model. Can be "inference" or "train".

    Returns
    -------
    image : :py:class:`~torch.Tensor`
        Reconstructed image.
    """
    # convert from NDHWC to NCHW
    depth = image.shape[-4]
    image = image.movedim(-1, -3)
    image = image.reshape(-1, *image.shape[-3:])
    # pad image H and W to next multiple of 8
    top = (8 - image.shape[-2] % 8) // 2
    bottom = (8 - image.shape[-2] % 8) - top
    left = (8 - image.shape[-1] % 8) // 2
    right = (8 - image.shape[-1] % 8) - left
    image = torch.nn.functional.pad(image, (left, right, top, bottom), mode="constant", value=0)
    # add noise level as extra channel
    image = image.to(device)
    if isinstance(noise_level, torch.Tensor):
        noise_level = noise_level / 255.0
    else:
        noise_level = torch.tensor([noise_level / 255.0]).to(device)
    image = torch.cat(
        (
            image,
            noise_level.repeat(image.shape[0], 1, image.shape[2], image.shape[3]),
        ),
        dim=1,
    )

    # apply model
    if mode == "inference":
        with torch.no_grad():
            image = model(image)
    elif mode == "train":
        image = model(image)
    else:
        raise ValueError("mode must be 'inference' or 'train'")

    # remove padding
    image = image[:, :, top:-bottom, left:-right]
    # convert back to NDHWC
    image = image.movedim(-3, -1)
    image = image.reshape(-1, depth, *image.shape[-3:])
    return image


def process_with_DruNet(model, device="cpu", mode="inference"):
    """
    Return a porcessing function that applies the DruNet model to an image.

    Parameters
    ----------
    model : torch.nn.Module
        DruNet like denoiser model
    device : str
        Device to use for computation. Can be "cpu" or "cuda".
    mode : str
        Mode to use for model. Can be "inference" or "train".
    """

    def process(image, noise_level):
        x_max = torch.amax(image, dim=(-2, -3), keepdim=True) + 1e-6
        image = apply_denoiser(
            model,
            image,
            noise_level=noise_level,
            device=device,
            mode="train",
        )
        image = torch.clip(image, min=0.0) * x_max
        return image

    return process
>>>>>>> 096189db
<|MERGE_RESOLUTION|>--- conflicted
+++ resolved
@@ -278,7 +278,6 @@
     return autocorr[shape[0] // 2 : -shape[0] // 2, shape[1] // 2 : -shape[1] // 2]
 
 
-<<<<<<< HEAD
 def rgb_to_bayer4d(img, pattern):
     """
     Converting RGB image to separated Bayer channels
@@ -381,7 +380,7 @@
     if normalize:
         X_rgb = (X_rgb - X_rgb.min()) / (X_rgb.max() - X_rgb.min())
     return X_rgb
-=======
+
 def load_drunet(model_path, n_channels=3, requires_grad=False):
     """
     Load a pre-trained Drunet model.
@@ -509,5 +508,4 @@
         image = torch.clip(image, min=0.0) * x_max
         return image
 
-    return process
->>>>>>> 096189db
+    return process