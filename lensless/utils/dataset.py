--- conflicted
+++ resolved
@@ -6,32 +6,22 @@
 # Eric BEZZAM [ebezzam@gmail.com]
 # #############################################################################
 
+from hydra.utils import get_original_cwd
+import numpy as np
 import glob
 import os
-import re
+import torch
 from abc import abstractmethod
-
-import cv2
-import numpy as np
-import torch
-from datasets import load_dataset
-from huggingface_hub import hf_hub_download
-from hydra.utils import get_original_cwd
-from scipy.ndimage import rotate
 from torch.utils.data import Dataset, Subset
 from torchvision import datasets, transforms
 from torchvision.transforms import functional as F
-
-from lensless.hardware.sensor import sensor_dict, SensorParam
-from lensless.hardware.slm import set_programmable_mask, adafruit_sub2full
 from lensless.hardware.trainable_mask import prep_trainable_mask, AdafruitLCD
+from lensless.utils.simulation import FarFieldSimulator
+from lensless.utils.io import load_image, load_psf, save_image
+from lensless.utils.image import is_grayscale, resize, rgb2gray
+import re
 from lensless.hardware.utils import capture
 from lensless.hardware.utils import display
-<<<<<<< HEAD
-from lensless.utils.image import is_grayscale, resize, rgb2gray
-from lensless.utils.io import load_image, load_psf, save_image
-from lensless.utils.simulation import FarFieldSimulator
-=======
 from lensless.hardware.slm import set_programmable_mask, adafruit_sub2full
 from datasets import load_dataset
 from lensless.recon.rfft_convolve import RealFFTConvolve2D
@@ -43,7 +33,6 @@
 from waveprop.noise import add_shot_noise
 from lensless.utils.image import shift_with_pad
 from PIL import Image
->>>>>>> 3af7b142
 
 
 def convert(text):
@@ -1294,16 +1283,11 @@
         return_mask_label=False,
         save_psf=False,
         simulation_config=dict(),
-<<<<<<< HEAD
-        bg_snr_range=None,
-        bg_fp=None,
-=======
         simulate_lensless=False,
         force_rgb=False,
         cache_dir=None,
         single_channel_psf=False,
         random_flip=False,
->>>>>>> 3af7b142
         **kwargs,
     ):
         """
@@ -1343,10 +1327,6 @@
             If True, randomly flip the lensless images vertically and horizonally with equal probability. By default, no flipping.
         simulation_config : dict, optional
             Simulation parameters for PSF if using a mask pattern.
-        bg_snr_range : list, optional
-            List [low, high] of range of possible SNRs for which to add the background. Used in conjunction with 'bg'
-        bg_fp : string, optional
-            File path of background to add to the data for simulating a measurement in ambient light
 
         """
 
@@ -1528,26 +1508,6 @@
             )
             self.simulator = simulator
 
-        if bg_fp is not None and os.path.isfile(bg_fp):
-            assert (
-                bg_snr_range is not None
-            ), "Since a background path was provided, the SNR range should not be empty"
-            bg = load_image(
-                bg_fp,
-                shape=lensless.shape,
-                return_float=True,
-                flip=rotate,
-            )
-            self.bg = torch.from_numpy(bg)
-            # Used for background noise addition
-            self.bg_snr_range = bg_snr_range
-            # Precomputing for efficiency (used in the SNR computations)
-            self.background_var = torch.var(self.bg.flatten())
-        else:
-            self.bg = None
-            self.bg_snr_range = None
-            self.background_var = None
-
         super(HFDataset, self).__init__(**kwargs)
 
     def __len__(self):
@@ -1673,27 +1633,10 @@
                 else:
                     return lensless, lensed, psf_aug, flip_lr, flip_ud
         else:
-<<<<<<< HEAD
-            # Add background to achieve desired SNR
-            if self.bg is not None:
-                sig_var = torch.var(lensless.flatten())
-                target_snr = np.random.uniform(self.bg_snr_range[0], self.bg_snr_range[1])
-                alpha = torch.sqrt(sig_var / self.background_var / (10**target_snr / 10))
-
-                scaled_bg = alpha * self.bg
-
-                # Add background noise to the target image
-                image_with_bg = lensless + scaled_bg
-
-                return image_with_bg, lensed, scaled_bg
-            else:
-                return lensless, lensed
-=======
             if not self.random_flip:
                 return lensless, lensed
             else:
                 return lensless, lensed, psf_aug, flip_lr, flip_ud
->>>>>>> 3af7b142
 
     def extract_roi(
         self,
