# #############################################################################
# io.py
# =================
# Authors :
# Eric BEZZAM [ebezzam@gmail.com]
# #############################################################################


import warnings
from PIL import Image
import cv2
import numpy as np
import os.path

from lensless.utils.plot import plot_image
from lensless.hardware.constants import RPI_HQ_CAMERA_BLACK_LEVEL, RPI_HQ_CAMERA_CCM_MATRIX
from lensless.utils.image import bayer2rgb_cc, print_image_info, resize, rgb2gray, get_max_val


def load_image(
    fp,
    verbose=False,
    flip=False,
    flip_ud=False,
    flip_lr=False,
    bayer=False,
    black_level=RPI_HQ_CAMERA_BLACK_LEVEL,
    blue_gain=None,
    red_gain=None,
    ccm=RPI_HQ_CAMERA_CCM_MATRIX,
    back=None,
    nbits_out=None,
    as_4d=False,
    downsample=None,
    bg=None,
    return_float=False,
    shape=None,
    dtype=None,
    normalize=True,
    bgr_input=True,
):
    """
    Load image as numpy array.

    Parameters
    ----------
    fp : str
        Full path to file.
    verbose : bool, optional
        Whether to plot into about file.
    flip : bool
        Whether to flip data (vertical and horizontal).
    bayer : bool
        Whether input data is Bayer.
    blue_gain : float
        Blue gain for color correction.
    red_gain : float
        Red gain for color correction.
    black_level : float
        Black level. Default is to use that of Raspberry Pi HQ camera.
    ccm : :py:class:`~numpy.ndarray`
        Color correction matrix. Default is to use that of Raspberry Pi HQ camera.
    back : array_like
        Background level to subtract.
    nbits_out : int
        Output bit depth. Default is to use that of input.
    as_4d : bool
        Add depth and color dimensions if necessary so that image is 4D: (depth,
        height, width, color).
    downsample : int, optional
        Downsampling factor. Recommended for image reconstruction.
    bg : array_like
        Background level to subtract.
    return_float : bool
        Whether to return image as float array, or unsigned int.
    shape : tuple, optional
        Shape (H, W, C) to resize to.
    dtype : str, optional
        Data type of returned data. Default is to use that of input.
    normalize : bool, default True
        If ``return_float``, whether to normalize data to maximum value of 1.

    Returns
    -------
    img : :py:class:`~numpy.ndarray`
        RGB image of dimension (height, width, 3).
    """
    assert os.path.isfile(fp)

    nbits = None  # input bit depth
    if "dng" in fp:
        import rawpy

        assert bayer
        raw = rawpy.imread(fp)
        img = raw.raw_image
        # # # TODO : use raw.postprocess? to much unknown processing...
        # img = raw.postprocess(
        #     adjust_maximum_thr=0,  # default 0.75
        #     no_auto_scale=False,
        #     # no_auto_scale=True,
        #     gamma=(1, 1),
        #     bright=1,  # default 1
        #     exp_shift=1,
        #     no_auto_bright=True,
        #     # use_camera_wb=True,
        #     # use_auto_wb=False,
        #     # -- gives better balance for PSF measurement
        #     use_camera_wb=False,
        #     use_auto_wb=True,  # default is False? f both use_camera_wb and use_auto_wb are True, then use_auto_wb has priority.
        # )

        # if red_gain is None or blue_gain is None:
        #     camera_wb = raw.camera_whitebalance
        #     red_gain = camera_wb[0]
        #     blue_gain = camera_wb[1]

        nbits = int(np.ceil(np.log2(raw.white_level)))
        ccm = raw.color_matrix[:, :3]
        black_level = np.array(raw.black_level_per_channel[:3]).astype(np.float32)
    elif "npy" in fp or "npz" in fp:
        img = np.load(fp)
    else:
        img = cv2.imread(fp, cv2.IMREAD_UNCHANGED)

    if bayer:
        assert len(img.shape) == 2, img.shape
        if nbits is None:
            if img.max() > 255:
                # HQ camera
                nbits = 12
            else:
                nbits = 8

        if back:
            back_img = cv2.imread(back, cv2.IMREAD_UNCHANGED)
            dtype = img.dtype
            img = img.astype(np.float32) - back_img.astype(np.float32)
            img = np.clip(img, a_min=0, a_max=img.max())
            img = img.astype(dtype)
        if nbits_out is None:
            nbits_out = nbits

        img = bayer2rgb_cc(
            img,
            nbits=nbits,
            blue_gain=blue_gain,
            red_gain=red_gain,
            black_level=black_level,
            ccm=ccm,
            nbits_out=nbits_out,
        )

    else:
        if len(img.shape) == 3 and bgr_input:
            img = cv2.cvtColor(img, cv2.COLOR_BGR2RGB)

    original_dtype = img.dtype

    if flip:
        img = np.flipud(img)
        img = np.fliplr(img)
    if flip_ud:
        img = np.flipud(img)
    if flip_lr:
        img = np.fliplr(img)

    if verbose:
        print_image_info(img)

    if bg is not None:

        # if bg is float vector, turn into int-valued vector
        if bg.max() <= 1 and img.dtype not in [np.float32, np.float64]:
            bg = bg * get_max_val(img)

        img = img - bg
        img = np.clip(img, a_min=0, a_max=img.max())

    if as_4d:
        if len(img.shape) == 3:
            img = img[np.newaxis, :, :, :]
        elif len(img.shape) == 2:
            img = img[np.newaxis, :, :, np.newaxis]

    if downsample is not None or shape is not None:
        if downsample is not None:
            factor = 1 / downsample
        else:
            factor = None
        img = resize(img, factor=factor, shape=shape)

    if return_float:
        if dtype is None:
            dtype = np.float32
        assert dtype == np.float32 or dtype == np.float64
        img = img.astype(dtype)
        if normalize:
            img /= img.max()

    else:
        if dtype is None:
            dtype = original_dtype
        img = img.astype(dtype)

    return img


def load_psf(
    fp,
    downsample=1,
    return_float=True,
    bg_pix=(5, 25),
    return_bg=False,
    flip=False,
    flip_ud=False,
    flip_lr=False,
    verbose=False,
    bayer=False,
    blue_gain=None,
    red_gain=None,
    dtype=np.float32,
    nbits_out=None,
    single_psf=False,
    shape=None,
    use_3d=False,
    bgr_input=True,
):
    """
    Load and process PSF for analysis or for reconstruction.

    Basic steps are:
    * Load image.
    * (Optionally) subtract background. Recommended.
    * (Optionally) resize to more manageable size
    * (Optionally) normalize within [0, 1] if using for reconstruction; otherwise cast back to uint for analysis.

    Parameters
    ----------
    fp : str
        Full path to file.
    downsample : int, optional
        Downsampling factor. Recommended for image reconstruction.
    return_float : bool, optional
        Whether to return PSF as float array, or unsigned int.
    bg_pix : tuple, optional
        Section of pixels to take from top left corner to remove background level. Set to `None` to omit this
        step, althrough it is highly recommended.
    return_bg : bool, optional
        Whether to return background level, for removing from data for reconstruction.
    flip : bool, optional
        Whether to flip up-down and left-right.
    verbose : bool
        Whether to print metadata.
    bayer : bool
        Whether input data is Bayer.
    blue_gain : float
        Blue gain for color correction.
    red_gain : float
        Red gain for color correction.
    dtype : float32 or float64
        Data type of returned data.
    nbits_out : int
        Output bit depth. Default is to use that of input.
    single_psf : bool
        Whether to sum RGB channels into single PSF, same across channels. Done
        in "Learned reconstructions for practical mask-based lensless imaging"
        of Kristina Monakhova et. al.

    Returns
    -------
    psf : :py:class:`~numpy.ndarray`
        4-D array of PSF.
    """

    # load image data and extract necessary channels
    if use_3d:
        assert os.path.isfile(fp)
        if fp.endswith(".npy"):
            psf = np.load(fp)
        elif fp.endswith(".npz"):
            archive = np.load(fp)
            if len(archive.files) > 1:
                print("Warning: more than one array in .npz archive, using first")
            elif len(archive.files) == 0:
                raise ValueError("No arrays in .npz archive")
            psf = np.load(fp)[archive.files[0]]
        else:
            raise ValueError("File format not supported")
    else:
        psf = load_image(
            fp,
            verbose=verbose,
            flip=flip,
            flip_ud=flip_ud,
            flip_lr=flip_lr,
            bayer=bayer,
            blue_gain=blue_gain,
            red_gain=red_gain,
            nbits_out=nbits_out,
            bgr_input=bgr_input,
        )

    original_dtype = psf.dtype
    max_val = get_max_val(psf)
    psf = np.array(psf, dtype=dtype)

    if use_3d:
        if len(psf.shape) == 3:
            grayscale = True
            psf = psf[:, :, :, np.newaxis]
        else:
            assert len(psf.shape) == 4
            grayscale = False

    else:
        if len(psf.shape) == 3:
            grayscale = False
            psf = psf[np.newaxis, :, :, :]
        else:
            assert len(psf.shape) == 2
            grayscale = True
            psf = psf[np.newaxis, :, :, np.newaxis]

    # check that all depths of the psf have the same shape.
    for i in range(len(psf)):
        assert psf[0].shape == psf[i].shape

    # subtract background, assume black edges
    if bg_pix is None:
        bg = np.zeros(len(np.shape(psf)))

    else:
        # grayscale
        if grayscale:
            bg = np.mean(psf[:, bg_pix[0] : bg_pix[1], bg_pix[0] : bg_pix[1], :])
            psf -= bg

        # rgb
        else:
            bg = []
            for i in range(psf.shape[3]):
                bg_i = np.mean(psf[:, bg_pix[0] : bg_pix[1], bg_pix[0] : bg_pix[1], i])
                psf[:, :, :, i] -= bg_i
                bg.append(bg_i)

        psf = np.clip(psf, a_min=0, a_max=psf.max())
        bg = np.array(bg)

    # resize
    if downsample != 1 or shape is not None:
        psf = resize(psf, shape=shape, factor=1 / downsample)

    if single_psf:
        if not grayscale:
            # TODO : in Lensless Learning, they sum channels --> `psf_diffuser = np.sum(psf_diffuser,2)`
            # https://github.com/Waller-Lab/LenslessLearning/blob/master/pre-trained%20reconstructions.ipynb
            psf = np.sum(psf, axis=3)
            psf = psf[:, :, :, np.newaxis]
        else:
            warnings.warn("Notice : single_psf has no effect for grayscale psf")
            single_psf = False

    # normalize
    if return_float:
        # psf /= psf.max()
        psf /= np.linalg.norm(psf.ravel())
        bg /= max_val
    else:
        psf = psf.astype(original_dtype)

    if return_bg:
        return psf, bg
    else:
        return psf


def load_data(
    psf_fp,
    data_fp,
    background_fp=None,
    return_float=True,
    downsample=None,
    bg_pix=(5, 25),
    plot=True,
    flip=False,
    flip_ud=False,
    flip_lr=False,
    bayer=False,
    blue_gain=None,
    red_gain=None,
    gamma=None,
    gray=False,
    dtype=None,
    single_psf=False,
    shape=None,
    use_torch=False,
    torch_device="cpu",
    normalize=False,
    bgr_input=True,
):
    """
    Load data for image reconstruction.

    Parameters
    ----------
    psf_fp : str
        Full path to PSF file.
    data_fp : str
        Full path to measurement file.
    return_float : bool, optional
        Whether to return PSF as float array, or unsigned int.
    downsample : int or float
        Downsampling factor.
    bg_pix : tuple, optional
        Section of pixels to take from top left corner to remove background
        level. Set to `None` to omit this step, although it is highly
        recommended.
    plot : bool, optional
        Whether or not to plot PSF and raw data.
    flip : bool
        Whether to flip data (vertical and horizontal).
    bayer : bool
        Whether input data is Bayer.
    blue_gain : float
        Blue gain for color correction.
    red_gain : float
        Red gain for color correction.
    gamma : float, optional
        Optional gamma factor to apply, ONLY for plotting. Default is None.
    gray : bool
        Whether to load as grayscale or RGB.
    dtype : float32 or float64, default float32
        Data type of returned data.
    single_psf : bool
        Whether to sum RGB channels into single PSF, same across channels. Done
        in "Learned reconstructions for practical mask-based lensless imaging"
        of Kristina Monakhova et. al.
    normalize : bool default True
        Whether to normalize data to maximum value of 1.

    Returns
    -------
    psf : :py:class:`~numpy.ndarray`
        2-D array of PSF.
    data : :py:class:`~numpy.ndarray`
        2-D array of raw measurement data.
    """

    assert os.path.isfile(psf_fp)
    assert os.path.isfile(data_fp)
    if shape is None:
        assert downsample is not None

    if dtype is None:
        dtype = np.float32
    elif dtype == "float32":
        dtype = np.float32
    elif dtype == "float64":
        dtype = np.float64
    else:
        raise ValueError("dtype must be float32 or float64")

    use_3d = psf_fp.endswith(".npy") or psf_fp.endswith(".npz")

    # load and process PSF data
    psf, bg = load_psf(
        psf_fp,
        downsample=downsample,
        return_float=return_float,
        bg_pix=bg_pix,
        return_bg=True,
        flip=flip,
        flip_ud=flip_ud,
        flip_lr=flip_lr,
        bayer=bayer,
        blue_gain=blue_gain,
        red_gain=red_gain,
        dtype=dtype,
        single_psf=single_psf,
        shape=shape,
        use_3d=use_3d,
        bgr_input=bgr_input,
    )

    # load and process raw measurement
    data = load_image(
        data_fp,
        flip=flip,
        flip_ud=flip_ud,
        flip_lr=flip_lr,
        bayer=bayer,
        blue_gain=blue_gain,
        red_gain=red_gain,
        bg=bg,
        as_4d=True,
        return_float=return_float,
        shape=shape,
<<<<<<< HEAD
        normalize=normalize if background_fp is None else False,
=======
        normalize=normalize,
        bgr_input=bgr_input,
>>>>>>> d13ef6ca
    )

    if background_fp is not None:
        bg = load_image(
            background_fp,
            flip=flip,
            bayer=bayer,
            blue_gain=blue_gain,
            red_gain=red_gain,
            as_4d=True,
            return_float=return_float,
            shape=shape,
            normalize=False,
        )
        assert bg.shape == data.shape

        data -= bg
        # clip to 0
        data = np.clip(data, a_min=0, a_max=data.max())

        if normalize:
            data /= data.max()

    if data.shape != psf.shape:
        # in DiffuserCam dataset, images are already reshaped
        data = resize(data, shape=psf.shape)

    if data.shape[3] > 1 and psf.shape[3] == 1:
        warnings.warn(
            "Warning: loaded a grayscale PSF with RGB data. Repeating PSF across channels."
            "This may be an error as the PSF and the data are likely from different datasets."
        )
        psf = np.repeat(psf, data.shape[3], axis=3)

    if data.shape[3] == 1 and psf.shape[3] > 1:
        warnings.warn(
            "Warning: loaded a RGB PSF with grayscale data. Repeating data across channels."
            "This may be an error as the PSF and the data are likely from different datasets."
        )
        data = np.repeat(data, psf.shape[3], axis=3)

    if data.shape[3] != psf.shape[3]:
        raise ValueError(
            "PSF and data must have same number of channels, check that they are from the same dataset."
        )

    if gray:
        psf = np.array(rgb2gray(psf), np.newaxis)
        data = np.array(rgb2gray(data), np.newaxis)

    if plot:
        ax = plot_image(psf[0], gamma=gamma)
        ax.set_title("PSF of the first depth")
        ax = plot_image(data[0], gamma=gamma)
        ax.set_title("Raw data")

    psf = np.array(psf, dtype=dtype)
    data = np.array(data, dtype=dtype)
    if use_torch:
        import torch

        if dtype == np.float32:
            torch_dtype = torch.float32
        elif dtype == np.float64:
            torch_dtype = torch.float64

        psf = torch.from_numpy(psf).type(torch_dtype).to(torch_device)
        data = torch.from_numpy(data).type(torch_dtype).to(torch_device)

    return psf, data


def save_image(img, fp, max_val=255, normalize=True):
    """Save as uint8 image."""

    img_tmp = img.copy()

    if img_tmp.dtype == np.uint16 or img_tmp.dtype == np.uint8:
        img_tmp = img_tmp.astype(np.float32)

    if normalize:
        img_tmp -= img_tmp.min()
        img_tmp /= img_tmp.max()
    else:
        normalized = False
        if img_tmp.min() < 0:
            img_tmp -= img_tmp.min()
            normalize = True
        if img_tmp.max() > 1:
            img_tmp /= img_tmp.max()
            normalize = True
        if normalized:
            print(f"Warning (out of range): {fp} normalizing data to [0, 1]")

    if img_tmp.dtype == np.float64 or img_tmp.dtype == np.float32:
        img_tmp *= max_val
        img_tmp = img_tmp.astype(np.uint8)

    # RGB
    if len(img_tmp.shape) == 3 and img_tmp.shape[2] == 3:
        img_tmp = Image.fromarray(img_tmp)
    else:
        img_tmp = Image.fromarray(img_tmp.squeeze())
    img_tmp.save(fp)


def get_dtype(dtype=None, is_torch=False):
    """
    Get dtype for numpy or torch.

    Parameters
    ----------
    dtype : str, optional
        "float32" or "float64", Default is "float32".
    is_torch : bool, optional
        Whether to return torch dtype.
    """
    if dtype is None:
        dtype = "float32"
    assert dtype == "float32" or dtype == "float64"

    if is_torch:
        import torch

    if dtype is None:
        if is_torch:
            dtype = torch.float32
        else:
            dtype = np.float32
    else:
        if is_torch:
            dtype = torch.float32 if dtype == "float32" else torch.float64
        else:
            dtype = np.float32 if dtype == "float32" else np.float64

    return dtype


def get_ctypes(dtype, is_torch):
    if not is_torch:
        if dtype == np.float32 or dtype == np.complex64:
            return np.complex64, np.complex64
        elif dtype == np.float64 or dtype == np.complex128:
            return np.complex128, np.complex128
        else:
            raise ValueError("Unexpected dtype: ", dtype)
    else:
        import torch

        if dtype == np.float32 or dtype == np.complex64:
            return torch.complex64, np.complex64
        elif dtype == np.float64 or dtype == np.complex128:
            return torch.complex128, np.complex128
        elif dtype == torch.float32 or dtype == torch.complex64:
            return torch.complex64, np.complex64
        elif dtype == torch.float64 or dtype == torch.complex128:
            return torch.complex128, np.complex128
        else:
            raise ValueError("Unexpected dtype: ", dtype)<|MERGE_RESOLUTION|>--- conflicted
+++ resolved
@@ -496,12 +496,8 @@
         as_4d=True,
         return_float=return_float,
         shape=shape,
-<<<<<<< HEAD
         normalize=normalize if background_fp is None else False,
-=======
-        normalize=normalize,
         bgr_input=bgr_input,
->>>>>>> d13ef6ca
     )
 
     if background_fp is not None:
@@ -515,6 +511,7 @@
             return_float=return_float,
             shape=shape,
             normalize=False,
+            bgr_input=bgr_input,
         )
         assert bg.shape == data.shape
 
