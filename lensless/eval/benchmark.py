--- conflicted
+++ resolved
@@ -257,6 +257,9 @@
                     prediction, axis=(-2, -1), flip_lr=flip_lr, flip_ud=flip_ud
                 )
             else:
+                prediction = model.forward(
+                    batch=lensless, psfs=psfs, background=background, **kwargs
+                )
                 prediction, lensed = dataset.extract_roi(
                     prediction, axis=(-2, -1), lensed=lensed, flip_lr=flip_lr, flip_ud=flip_ud
                 )
@@ -313,11 +316,6 @@
                     prediction=prediction_original, lensless=lensless
                 ).tolist()
             else:
-<<<<<<< HEAD
-                prediction = model.forward(
-                    batch=lensless, psfs=psfs, background=background, **kwargs
-                )
-=======
                 try:
                     if "LPIPS" in metric:
                         if prediction.shape[1] == 1:
@@ -345,7 +343,6 @@
                             metrics_values[metric].append(vals.item())
                 except Exception as e:
                     print(f"Error in metric {metric}: {e}")
->>>>>>> b5460927
 
         # compute metrics for unrolled output
         if unrolled_output_factor:
