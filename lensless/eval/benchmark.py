# #############################################################################
# benchmark.py
# =================
# Authors :
# Yohann PERRON
# Eric BEZZAM [ebezzam@gmail.com]
# #############################################################################


import os

import numpy as np
import wandb
from tqdm import tqdm
from waveprop.noise import add_shot_noise

from lensless.utils.dataset import DiffuserCamTestDataset
from lensless.utils.io import save_image

try:
    import torch
    from torch.utils.data import DataLoader
    from torch.nn import MSELoss, L1Loss
    from torchmetrics import StructuralSimilarityIndexMeasure
    from torchmetrics.image import lpip, psnr
except ImportError:
    raise ImportError(
        "Torch, torchvision, and torchmetrics are needed to benchmark reconstruction algorithm."
    )


def benchmark(
    model,
    dataset,
    batchsize=1,
    metrics=None,
    crop=None,
    save_idx=None,
    output_dir=None,
    unrolled_output_factor=False,
    pre_process_aux=False,
    return_average=True,
    snr=None,
    use_wandb=False,
    label=None,
    epoch=None,
    **kwargs,
):
    """
    Compute multiple metrics for a reconstruction algorithm.

    Parameters
    ----------
    model : :py:class:`~lensless.ReconstructionAlgorithm`
        Reconstruction algorithm to benchmark.
    dataset : :py:class:`~lensless.benchmark.ParallelDataset`
        Parallel dataset of lensless and lensed images.
    batchsize : int, optional
        Batch size for processing. For maximum compatibility use 1 (batchsize above 1 are not supported on all algorithm), by default 1
    metrics : dict, optional
        Dictionary of metrics to compute. If None, MSE, MAE, SSIM, LPIPS and PSNR are computed.
    save_idx : list of int, optional
        List of indices to save the predictions, by default None (not to save any).
    output_dir : str, optional
        Directory to save the predictions, by default save in working directory if save_idx is provided.
    crop : dict, optional
        Dictionary of crop parameters (vertical: [start, end], horizontal: [start, end]), by default None (no crop).
    unrolled_output_factor : bool, optional
        If True, compute metrics for unrolled output, by default False.
    return_average : bool, optional
        If True, return the average value of the metrics, by default True.
    snr : float, optional
        Signal to noise ratio for adding shot noise. If None, no noise is added, by default None.

    Returns
    -------
    Dict[str, float]
        A dictionnary containing the metrics name and average value
    """
    assert isinstance(model._psf, torch.Tensor), "model need to be constructed with torch support"
    device = model._psf.device

    if output_dir is None:
        output_dir = os.getcwd()
    else:
        output_dir = str(output_dir)
        if not os.path.exists(output_dir):
            os.mkdir(output_dir)

    if metrics is None:
        metrics = {
            "MSE": MSELoss(reduction="mean").to(device),
            "LPIPS_Vgg": lpip.LearnedPerceptualImagePatchSimilarity(
                net_type="vgg", normalize=True, reduction="sum"
            ).to(device),
            # "LPIPS_Alex": lpip.LearnedPerceptualImagePatchSimilarity(
            #     net_type="alex", normalize=True
            # ).to(device),
            "PSNR": psnr.PeakSignalNoiseRatio(reduction=None, dim=(1, 2, 3), data_range=(0, 1)).to(
                device
            ),
            "SSIM": StructuralSimilarityIndexMeasure(reduction=None, data_range=(0, 1)).to(device),
            "ReconstructionError": None,
        }

    metrics_values = {key: [] for key in metrics}
    if unrolled_output_factor:
        output_metrics = metrics.keys()
        for key in output_metrics:
            if key != "ReconstructionError":
                metrics_values[key + "_unrolled"] = []
    if pre_process_aux:
        metrics_values["ReconstructionError_PreProc"] = []

    # loop over batches
    dataloader = DataLoader(dataset, batch_size=batchsize, pin_memory=(device != "cpu"))
    model.reset()
    idx = 0
    weights = []  # for averaging batches
    with torch.no_grad():
        for batch in tqdm(dataloader):
<<<<<<< HEAD
            if hasattr(dataset, "multimask"):
                if dataset.multimask:
                    lensless, lensed, psfs = batch
                    psfs = psfs.to(device)
                else:
                    if dataset.bg is None:
                        lensless, lensed = batch
                    else:
                        lensless, lensed, background = batch
                    psfs = None
=======
            weights.append(len(batch[0]))

            flip_lr = None
            flip_ud = None
            if dataset.random_flip:
                lensless, lensed, psfs, flip_lr, flip_ud = batch
                psfs = psfs.to(device)
            elif dataset.multimask:
                lensless, lensed, psfs = batch
                psfs = psfs.to(device)
>>>>>>> 11e798ea
            else:
                lensless, lensed = batch
                psfs = None

            # if hasattr(dataset, "multimask"):
            #     if dataset.multimask:
            #         lensless, lensed, psfs = batch
            #         psfs = psfs.to(device)
            #     else:
            #         lensless, lensed = batch
            #         psfs = None
            # else:
            #     lensless, lensed = batch
            #     psfs = None

            lensless = lensless.to(device)
            lensed = lensed.to(device)

            # add shot noise
            if snr is not None:
                for i in range(lensless.shape[0]):
                    lensless[i] = add_shot_noise(lensless[i], float(snr))

            # compute predictions
            if batchsize == 1:
                if psfs is not None:
                    model._set_psf(psfs[0])
                model.set_data(lensless)
                prediction = model.apply(
                    plot=False,
                    save=False,
                    output_intermediate=unrolled_output_factor or pre_process_aux,
                    **kwargs,
                )

            else:
                prediction = model.forward(lensless, psfs, **kwargs)

            if unrolled_output_factor or pre_process_aux:
                pre_process_out = prediction[2]
                unrolled_out = prediction[1]
                prediction = prediction[0]
            prediction_original = prediction.clone()

            # Convert to [N*D, C, H, W] for torchmetrics
            prediction = prediction.reshape(-1, *prediction.shape[-3:]).movedim(-1, -3)
            lensed = lensed.reshape(-1, *lensed.shape[-3:]).movedim(-1, -3)

            if hasattr(dataset, "alignment"):
                if dataset.alignment is not None:
                    prediction = dataset.extract_roi(
                        prediction, axis=(-2, -1), flip_lr=flip_lr, flip_ud=flip_ud
                    )
                else:
                    prediction, lensed = dataset.extract_roi(
                        prediction, axis=(-2, -1), lensed=lensed, flip_lr=flip_lr, flip_ud=flip_ud
                    )
                assert np.all(lensed.shape == prediction.shape)
            elif crop is not None:
                assert flip_lr is None and flip_ud is None
                prediction = prediction[
                    ...,
                    crop["vertical"][0] : crop["vertical"][1],
                    crop["horizontal"][0] : crop["horizontal"][1],
                ]
                lensed = lensed[
                    ...,
                    crop["vertical"][0] : crop["vertical"][1],
                    crop["horizontal"][0] : crop["horizontal"][1],
                ]

            if save_idx is not None:
                batch_idx = np.arange(idx, idx + batchsize)

                for i, _batch_idx in enumerate(batch_idx):
                    if _batch_idx in save_idx:
                        prediction_np = prediction.cpu().numpy()[i]
                        # switch to [H, W, C] for saving
                        prediction_np = np.moveaxis(prediction_np, 0, -1)
                        fp = os.path.join(output_dir, f"{_batch_idx}.png")
                        save_image(prediction_np, fp=fp)

                        if use_wandb:
                            assert epoch is not None, "epoch must be provided for wandb logging"
                            log_key = (
                                f"{_batch_idx}_{label}" if label is not None else f"{_batch_idx}"
                            )
                            wandb.log({log_key: wandb.Image(fp)}, step=epoch)

            # normalization
            prediction_max = torch.amax(prediction, dim=(-1, -2, -3), keepdim=True)
            if torch.all(prediction_max != 0):
                prediction = prediction / prediction_max
            else:
                print("Warning: prediction is zero")
            lensed_max = torch.amax(lensed, dim=(1, 2, 3), keepdim=True)
            lensed = lensed / lensed_max

            # compute metrics
            for metric in metrics:
                if metric == "ReconstructionError":
                    metrics_values[metric] += model.reconstruction_error(
                        prediction=prediction_original, lensless=lensless
                    ).tolist()
                else:
                    try:
                        if "LPIPS" in metric:
                            if prediction.shape[1] == 1:
                                # LPIPS needs 3 channels
                                metrics_values[metric].append(
                                    metrics[metric](
                                        prediction.repeat(1, 3, 1, 1), lensed.repeat(1, 3, 1, 1)
                                    )
                                    .cpu()
                                    .item()
                                )
                            else:
                                metrics_values[metric].append(
                                    metrics[metric](prediction, lensed).cpu().item()
                                )
                        elif metric == "MSE":
                            metrics_values[metric].append(
                                metrics[metric](prediction, lensed).cpu().item() * len(batch[0])
                            )
                        else:
                            vals = metrics[metric](prediction, lensed).cpu()
                            if hasattr(vals.tolist(), "__len__"):
                                metrics_values[metric] += vals.tolist()
                            else:
                                metrics_values[metric].append(vals.item())
                    except Exception as e:
                        print(f"Error in metric {metric}: {e}")

            # compute metrics for unrolled output
            if unrolled_output_factor:

                # -- convert to CHW and remove depth
                unrolled_out = unrolled_out.reshape(-1, *unrolled_out.shape[-3:]).movedim(-1, -3)

                # -- extraction region of interest
                if hasattr(dataset, "alignment"):
                    if dataset.alignment is not None:
                        unrolled_out = dataset.extract_roi(unrolled_out, axis=(-2, -1))
                    else:
                        unrolled_out = dataset.extract_roi(
                            unrolled_out,
                            axis=(-2, -1),
                            # lensed=lensed   # lensed already extracted before
                        )
                    assert np.all(lensed.shape == unrolled_out.shape)
                elif crop is not None:
                    unrolled_out = unrolled_out[
                        ...,
                        crop["vertical"][0] : crop["vertical"][1],
                        crop["horizontal"][0] : crop["horizontal"][1],
                    ]

                # -- normalization
                unrolled_out_max = torch.amax(unrolled_out, dim=(-1, -2, -3), keepdim=True)
                if torch.all(unrolled_out_max != 0):
                    unrolled_out = unrolled_out / unrolled_out_max

                # -- compute metrics
                for metric in metrics:
                    if metric == "ReconstructionError":
                        # only have this for final output
                        continue
                    else:
                        if "LPIPS" in metric:
                            if unrolled_out.shape[1] == 1:
                                # LPIPS needs 3 channels
                                metrics_values[metric + "_unrolled"].append(
                                    metrics[metric](
                                        unrolled_out.repeat(1, 3, 1, 1), lensed.repeat(1, 3, 1, 1)
                                    )
                                    .cpu()
                                    .item()
                                )
                            else:
                                metrics_values[metric + "_unrolled"].append(
                                    metrics[metric](unrolled_out, lensed).cpu().item()
                                )
                        elif metric == "MSE":
                            metrics_values[metric + "_unrolled"].append(
                                metrics[metric](unrolled_out, lensed).cpu().item() * len(batch[0])
                            )
                        else:
                            vals = metrics[metric](unrolled_out, lensed).cpu()
                            if hasattr(vals.tolist(), "__len__"):
                                metrics_values[metric + "_unrolled"] += vals.tolist()
                            else:
                                metrics_values[metric + "_unrolled"].append(vals.item())

            # compute metrics for pre-processed output
            if pre_process_aux:
                metrics_values["ReconstructionError_PreProc"] += model.reconstruction_error(
                    prediction=prediction_original, lensless=pre_process_out
                ).tolist()

            model.reset()
            idx += batchsize

    # average metrics
    if return_average:
        for metric in metrics_values.keys():
            if "MSE" in metric or "LPIPS" in metric:
                # differently because metrics are grouped into bathces
                metrics_values[metric] = np.sum(metrics_values[metric]) / len(dataset)
            else:
                metrics_values[metric] = np.mean(metrics_values[metric])

    return metrics_values


if __name__ == "__main__":
    from lensless import ADMM

    downsample = 1.0
    batchsize = 1
    n_files = 10
    n_iter = 100

    # check if GPU is available
    if torch.cuda.is_available():
        device = "cuda"
    else:
        device = "cpu"

    # prepare dataset
    dataset = DiffuserCamTestDataset(n_files=n_files, downsample=downsample)

    # prepare model
    psf = dataset.psf.to(device)
    model = ADMM(psf, n_iter=n_iter)

    # run benchmark
    print(benchmark(model, dataset, batchsize=batchsize))<|MERGE_RESOLUTION|>--- conflicted
+++ resolved
@@ -7,15 +7,13 @@
 # #############################################################################
 
 
+from lensless.utils.dataset import DiffuserCamTestDataset
+from lensless.utils.io import save_image
+from waveprop.noise import add_shot_noise
+from tqdm import tqdm
 import os
-
 import numpy as np
 import wandb
-from tqdm import tqdm
-from waveprop.noise import add_shot_noise
-
-from lensless.utils.dataset import DiffuserCamTestDataset
-from lensless.utils.io import save_image
 
 try:
     import torch
@@ -119,18 +117,6 @@
     weights = []  # for averaging batches
     with torch.no_grad():
         for batch in tqdm(dataloader):
-<<<<<<< HEAD
-            if hasattr(dataset, "multimask"):
-                if dataset.multimask:
-                    lensless, lensed, psfs = batch
-                    psfs = psfs.to(device)
-                else:
-                    if dataset.bg is None:
-                        lensless, lensed = batch
-                    else:
-                        lensless, lensed, background = batch
-                    psfs = None
-=======
             weights.append(len(batch[0]))
 
             flip_lr = None
@@ -141,7 +127,8 @@
             elif dataset.multimask:
                 lensless, lensed, psfs = batch
                 psfs = psfs.to(device)
->>>>>>> 11e798ea
+            if dataset.bg is not None:
+                lensless, lensed, background = batch
             else:
                 lensless, lensed = batch
                 psfs = None
