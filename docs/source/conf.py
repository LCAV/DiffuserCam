--- conflicted
+++ resolved
@@ -32,15 +32,12 @@
     "tqdm",
     "paramiko",
     "paramiko.ssh_exception",
-<<<<<<< HEAD
-    "waveprop.simulation",
-=======
     "perlin_numpy",
     "waveprop",
     "waveprop.fresnel",
     "waveprop.rs",
     "waveprop.noise",
->>>>>>> 6546bcf6
+    "waveprop.simulation",
 ]
 for mod_name in MOCK_MODULES:
     sys.modules[mod_name] = mock.Mock()
