# Configuration file for the Sphinx documentation builder.
import datetime
import os
import sys
from unittest import mock


MOCK_MODULES = [
    "scipy",
    "scipy.signal",
<<<<<<< HEAD
=======
    "scipy.linalg",
>>>>>>> 063257a4
    "pycsou",
    "matplotlib",
    "matplotlib.pyplot",
    "scipy.fftpack",
    "cv2",
    "rawpy",
    "skimage.metrics",
    "lpips",
    "torchmetrics",
    "torchmetrics.image",
    "scipy.ndimage",
    "pycsou.abc",
    "pycsou.operator.func",
    "pycsou.opt.solver",
    "pycsou.opt.stop",
    "pycsou.runtime",
    "pycsou.util",
    "pycsou.util.ptype",
    "PIL",
    "tqdm",
    "paramiko",
    "paramiko.ssh_exception",
    "perlin_numpy",
    "waveprop",
    "waveprop.fresnel",
<<<<<<< HEAD
    "waveprop.rs"
=======
    "waveprop.rs",
    "waveprop.noise",
>>>>>>> 063257a4
]
for mod_name in MOCK_MODULES:
    sys.modules[mod_name] = mock.Mock()
# -- Project information

sys.path.insert(0, os.path.abspath(os.path.join("..", "..")))
from lensless import __version__

project = "LenslessPiCam"
copyright = f"{datetime.date.today().year}, Eric Bezzam"
author = "Eric Bezzam"
version = __version__
release = version

# -- General configuration

extensions = [
    "sphinx_rtd_theme",
    "sphinx.ext.duration",
    "sphinx.ext.doctest",
    "sphinx.ext.autodoc",
    "sphinx.ext.autosummary",
    "sphinx.ext.intersphinx",
    "sphinx.ext.autosectionlabel",
    "sphinx.ext.mathjax",
    "sphinx.ext.napoleon",
    "sphinx.ext.todo",
    "sphinx.ext.viewcode",
]

intersphinx_mapping = {
    "python": ("https://docs.python.org/3/", None),
    "NumPy [latest]": ("https://docs.scipy.org/doc/numpy/", None),
    "SciPy [latest]": ("https://docs.scipy.org/doc/scipy/reference", None),
    "matplotlib": ("http://matplotlib.sourceforge.net/", None),
    "pycsou": ("https://matthieumeo.github.io/pycsou/html/", None),
    "torch": ("https://pytorch.org/docs/stable/", None),
}
intersphinx_disabled_domains = ["std"]

templates_path = ["_templates"]

# -- Options for HTML output

html_theme = "sphinx_rtd_theme"
# html_theme_options = {"navigation_depth": -1, "titles_only": True}

# -- Options for napoleon extension ------------------------------------------
napoleon_google_docstring = False
napoleon_numpy_docstring = True<|MERGE_RESOLUTION|>--- conflicted
+++ resolved
@@ -8,10 +8,7 @@
 MOCK_MODULES = [
     "scipy",
     "scipy.signal",
-<<<<<<< HEAD
-=======
     "scipy.linalg",
->>>>>>> 063257a4
     "pycsou",
     "matplotlib",
     "matplotlib.pyplot",
@@ -37,12 +34,8 @@
     "perlin_numpy",
     "waveprop",
     "waveprop.fresnel",
-<<<<<<< HEAD
-    "waveprop.rs"
-=======
     "waveprop.rs",
     "waveprop.noise",
->>>>>>> 063257a4
 ]
 for mod_name in MOCK_MODULES:
     sys.modules[mod_name] = mock.Mock()
