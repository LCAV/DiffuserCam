import numpy as np
from lensless.hardware.mask import CodedAperture, PhaseContour, FresnelZoneAperture, HeightVarying, MultiLensArray
from lensless.eval.metric import mse, psnr, ssim
from waveprop.fresnel import fresnel_conv
from matplotlib import pyplot as plt
<<<<<<< HEAD
from lensless.hardware.trainable_mask import TrainableMask

=======
import torch 
>>>>>>> b5aa4c0b

resolution = np.array([380, 507])
d1 = 3e-6
dz = 4e-3


def test_flatcam():

    mask1 = CodedAperture(
        method="MURA",
        n_bits=25,
        resolution=resolution,
        feature_size=d1,
        distance_sensor=dz,
    )
    assert np.all(mask1.mask.shape == resolution)

    desired_psf_shape = np.array(tuple(resolution) + (len(mask1.psf_wavelength),))
    assert np.all(mask1.psf.shape == desired_psf_shape)

    mask2 = CodedAperture(
        method="MLS",
        n_bits=5,
        resolution=resolution,
        feature_size=d1,
        distance_sensor=dz,
    )
    assert np.all(mask2.mask.shape == resolution)
    desired_psf_shape = np.array(tuple(resolution) + (len(mask2.psf_wavelength),))
    assert np.all(mask2.psf.shape == desired_psf_shape)

"""
def test_phlatcam():

    mask = PhaseContour(
        noise_period=(8, 8),
        resolution=resolution,
        feature_size=d1,
        distance_sensor=dz,
    )
    assert np.all(mask.mask.shape == resolution)
    desired_psf_shape = np.array(tuple(resolution) + (len(mask.psf_wavelength),))
    assert np.all(mask.psf.shape == desired_psf_shape)

    Mp = np.sqrt(mask.target_psf) * np.exp(
        1j * np.angle(fresnel_conv(mask.mask, mask.design_wv, d1, dz, dtype=np.float32)[0])
    )
    assert mse(abs(Mp), np.sqrt(mask.target_psf)) < 0.1
    assert psnr(abs(Mp), np.sqrt(mask.target_psf)) > 30
    assert abs(1 - ssim(abs(Mp), np.sqrt(mask.target_psf), channel_axis=None)) < 0.1
"""

def test_fza():

    mask = FresnelZoneAperture(
        radius=30.0, resolution=resolution, feature_size=d1, distance_sensor=dz
    )
    assert np.all(mask.mask.shape == resolution)
    desired_psf_shape = np.array(tuple(resolution) + (len(mask.psf_wavelength),))
    assert np.all(mask.psf.shape == desired_psf_shape)


def test_classmethod():

    downsample = 8

    mask1 = CodedAperture.from_sensor(
        sensor_name="rpi_hq", downsample=downsample, distance_sensor=dz
    )
    assert np.all(mask1.mask.shape == resolution)
    desired_psf_shape = np.array(tuple(resolution) + (len(mask1.psf_wavelength),))
    assert np.all(mask1.psf.shape == desired_psf_shape)
    """mask2 = PhaseContour.from_sensor(
        sensor_name="rpi_hq", downsample=downsample, distance_sensor=dz
    )
    assert np.all(mask2.mask.shape == resolution)
    desired_psf_shape = np.array(tuple(resolution) + (len(mask2.psf_wavelength),))
    assert np.all(mask2.psf.shape == desired_psf_shape)
"""
    mask3 = FresnelZoneAperture.from_sensor(
        sensor_name="rpi_hq", downsample=downsample, distance_sensor=dz
    )
    assert np.all(mask3.mask.shape == resolution)
    desired_psf_shape = np.array(tuple(resolution) + (len(mask3.psf_wavelength),))
    assert np.all(mask3.psf.shape == desired_psf_shape)
    
<<<<<<< HEAD
    mask4 = MultiLensArray.from_sensor(
        sensor_name="rpi_hq", downsample=downsample, distance_sensor=dz, N=10, istorch=True#radius=np.array([10, 25]), loc=np.array([[10.1, 11.3], [56.5, 89.2]])
=======
    '''mask4 = MultiLensArray.from_sensor(
        sensor_name="rpi_hq", downsample=downsample, distance_sensor=dz, N=10#radius=np.array([10, 25]), loc=np.array([[10.1, 11.3], [56.5, 89.2]])
>>>>>>> b5aa4c0b
    )
    train1 = TrainableMask.from_mask(mask4)
    assert np.all(mask4.mask.shape == resolution)
    desired_psf_shape = np.array(tuple(resolution) + (len(mask4.psf_wavelength),))
    assert np.all(mask4.psf.shape == desired_psf_shape)

    fig, ax = plt.subplots()
    im = ax.imshow(np.angle(mask4.mask), cmap="gray")
    fig.colorbar(im, ax=ax, shrink=0.5, aspect=5)
    plt.show()'''

    mask5 = HeightVarying.from_sensor(
        sensor_name="rpi_hq", downsample=downsample, distance_sensor=dz, is_Torch=False
    )
    #assert mask5.is_Torch
    if not mask5.is_Torch:
        # NumPy operations
        assert np.all(mask5.mask.shape == resolution)
        desired_psf_shape = np.array(tuple(resolution) + (len(mask5.psf_wavelength),))
        assert np.all(mask5.psf.shape == desired_psf_shape)
        fig, ax = plt.subplots()
        im = ax.imshow(np.angle(mask5.mask), cmap="gray")
        fig.colorbar(im, ax=ax, shrink=0.5, aspect=5)
        plt.show()
    else:
        # PyTorch operations
        assert torch.equal(torch.tensor(mask5.mask.shape), torch.tensor(resolution))
        desired_psf_shape = torch.tensor(tuple(resolution) + (len(mask5.psf_wavelength),))
        assert torch.equal(torch.tensor(mask5.psf.shape), desired_psf_shape)
        fig, ax = plt.subplots()
        im = ax.imshow(torch.angle(mask5.mask), cmap="gray")
        fig.colorbar(im, ax=ax, shrink=0.5, aspect=5)
        plt.show()








if __name__ == "__main__":
    test_flatcam()
##    test_phlatcam()
    test_fza()
    test_classmethod()<|MERGE_RESOLUTION|>--- conflicted
+++ resolved
@@ -3,12 +3,8 @@
 from lensless.eval.metric import mse, psnr, ssim
 from waveprop.fresnel import fresnel_conv
 from matplotlib import pyplot as plt
-<<<<<<< HEAD
 from lensless.hardware.trainable_mask import TrainableMask
-
-=======
 import torch 
->>>>>>> b5aa4c0b
 
 resolution = np.array([380, 507])
 d1 = 3e-6
@@ -95,13 +91,8 @@
     desired_psf_shape = np.array(tuple(resolution) + (len(mask3.psf_wavelength),))
     assert np.all(mask3.psf.shape == desired_psf_shape)
     
-<<<<<<< HEAD
-    mask4 = MultiLensArray.from_sensor(
-        sensor_name="rpi_hq", downsample=downsample, distance_sensor=dz, N=10, istorch=True#radius=np.array([10, 25]), loc=np.array([[10.1, 11.3], [56.5, 89.2]])
-=======
     '''mask4 = MultiLensArray.from_sensor(
         sensor_name="rpi_hq", downsample=downsample, distance_sensor=dz, N=10#radius=np.array([10, 25]), loc=np.array([[10.1, 11.3], [56.5, 89.2]])
->>>>>>> b5aa4c0b
     )
     train1 = TrainableMask.from_mask(mask4)
     assert np.all(mask4.mask.shape == resolution)
