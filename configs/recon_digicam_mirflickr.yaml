# python scripts/recon/digicam_mirflickr.py
defaults:
  - defaults_recon
  - _self_

<<<<<<< HEAD
dataset: mirflickr_single_25k   # for loading model, "mirflickr_single_25k" or "mirflickr_multi_25k"
cache_dir: /dev/shm
=======
cache_dir: null #/dev/shm
>>>>>>> b5460927

fn: null  # if not null, download this file from https://huggingface.co/datasets/bezzam/DigiCam-Mirflickr-SingleMask-25K/tree/main
# fn: raw_box.png 
# rotate: False
# alignment:
#   dim: [190, 260]
#   top_left: [145, 130]

# fn: raw_stuffed_animals.png     
# rotate: False
# alignment:
#   dim: [200, 280]
#   top_left: [115, 120]


# - Learned reconstructions: see "lensless/recon/model_dict.py"
# --- dataset: mirflickr_single_25k
# model: TrainInv+Unet8M_wave
# model: MMCN4M+Unet4M_wave
# model: MWDN8M_wave
# model: U5+Unet8M_wave
model: Unet8M+U5_wave
# model: Unet4M+TrainInv+Unet4M_wave
# model: Unet2M+MMCN+Unet2M_wave
# model: Unet4M+U5+Unet4M_wave
# model: Unet4M+U10+Unet4M_wave

# # --- dataset: mirflickr_multi_25k
# model: Unet4M+U5+Unet4M_wave

# # -- for ADMM with fixed parameters
# model: admm
# n_iter: 100

device: cuda:0
n_trials: 100   # to get average inference time
idx: 1    # index from test set to reconstruct
save: True<|MERGE_RESOLUTION|>--- conflicted
+++ resolved
@@ -3,12 +3,8 @@
   - defaults_recon
   - _self_
 
-<<<<<<< HEAD
 dataset: mirflickr_single_25k   # for loading model, "mirflickr_single_25k" or "mirflickr_multi_25k"
-cache_dir: /dev/shm
-=======
 cache_dir: null #/dev/shm
->>>>>>> b5460927
 
 fn: null  # if not null, download this file from https://huggingface.co/datasets/bezzam/DigiCam-Mirflickr-SingleMask-25K/tree/main
 # fn: raw_box.png 
