# python scripts/data/upload_dataset_huggingface.py
hydra:
  job:
    chdir: True    # change to output folder

repo_id: null
hf_token: null
n_files: null
test_size: 0.15
multimask: False
<<<<<<< HEAD
split: first   # "first: first nfiles for test, `int`: test_size*split for test (interleaved) as if multimask
=======
n_jobs: 1
>>>>>>> 414780ed

lensless:
  dir: null
  ext: null  # for example: .png, .jpg
  eight_norm: False   # save as 8-bit normalized image

lensed:
  dir: null
  ext: null

# additional files to upload to root folder, e.g. PSF
files: null<|MERGE_RESOLUTION|>--- conflicted
+++ resolved
@@ -8,11 +8,8 @@
 n_files: null
 test_size: 0.15
 multimask: False
-<<<<<<< HEAD
 split: first   # "first: first nfiles for test, `int`: test_size*split for test (interleaved) as if multimask
-=======
 n_jobs: 1
->>>>>>> 414780ed
 
 lensless:
   dir: null
